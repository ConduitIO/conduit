--- conflicted
+++ resolved
@@ -124,13 +124,8 @@
 		return err
 	}
 
-<<<<<<< HEAD
-	if pl.Status != StatusRunning && pl.Status != StatusRecovering {
-		return cerrors.Errorf("can't stop pipeline with status %q: %w", pl.Status, ErrPipelineNotRunning)
-=======
-	if pl.GetStatus() != StatusRunning {
+	if pl.GetStatus() != StatusRunning && pl.GetStatus() != StatusRecovering {
 		return cerrors.Errorf("can't stop pipeline with status %q: %w", pl.GetStatus(), ErrPipelineNotRunning)
->>>>>>> 38ca22db
 	}
 
 	switch force {
@@ -145,7 +140,7 @@
 func (s *Service) stopGraceful(ctx context.Context, pl *Instance, reason error) error {
 	s.logger.Info(ctx).
 		Str(log.PipelineIDField, pl.ID).
-		Any(log.PipelineStatusField, pl.Status).
+		Any(log.PipelineStatusField, pl.GetStatus()).
 		Msg("gracefully stopping pipeline")
 	var errs []error
 	for _, n := range pl.n {
@@ -165,7 +160,7 @@
 func (s *Service) stopForceful(ctx context.Context, pl *Instance) error {
 	s.logger.Info(ctx).
 		Str(log.PipelineIDField, pl.ID).
-		Any(log.PipelineStatusField, pl.Status).
+		Any(log.PipelineStatusField, pl.GetStatus()).
 		Msg("force stopping pipeline")
 	pl.t.Kill(ErrForceStop)
 	for _, n := range pl.n {
@@ -182,11 +177,7 @@
 // (i.e. that existing messages get processed but not new messages get produced).
 func (s *Service) StopAll(ctx context.Context, reason error) {
 	for _, pl := range s.instances {
-<<<<<<< HEAD
-		if pl.Status != StatusRunning && pl.Status != StatusRecovering {
-=======
-		if pl.GetStatus() != StatusRunning {
->>>>>>> 38ca22db
+		if pl.GetStatus() != StatusRunning && pl.GetStatus() != StatusRecovering {
 			continue
 		}
 		err := s.stopGraceful(ctx, pl, reason)
