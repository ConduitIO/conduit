--- conflicted
+++ resolved
@@ -17,23 +17,6 @@
 import "github.com/conduitio/conduit/pkg/foundation/cerrors"
 
 var (
-<<<<<<< HEAD
-	ErrGracefulShutdown     = cerrors.New("graceful shutdown")
-	ErrForceStop            = cerrors.New("force stop")
-	ErrPipelineRunning      = cerrors.New("pipeline is running")
-	ErrPipelineNotRunning   = cerrors.New("pipeline not running")
-	ErrInstanceNotFound     = cerrors.New("pipeline instance not found")
-	ErrNameMissing          = cerrors.New("must provide a pipeline name")
-	ErrIDMissing            = cerrors.New("must provide a pipeline ID")
-	ErrNameAlreadyExists    = cerrors.New("pipeline name already exists")
-	ErrInvalidCharacters    = cerrors.New("pipeline ID contains invalid characters")
-	ErrNameOverLimit        = cerrors.New("pipeline name is over the character limit (64)")
-	ErrIDOverLimit          = cerrors.New("pipeline ID is over the character limit (64)")
-	ErrDescriptionOverLimit = cerrors.New("pipeline description is over the character limit (8192)")
-	ErrConnectorIDNotFound  = cerrors.New("connector ID not found")
-	ErrProcessorIDNotFound  = cerrors.New("processor ID not found")
-=======
-	ErrTimeout               = cerrors.New("operation timed out")
 	ErrGracefulShutdown      = cerrors.New("graceful shutdown")
 	ErrForceStop             = cerrors.New("force stop")
 	ErrPipelineCannotRecover = cerrors.New("pipeline couldn't be recovered")
@@ -49,5 +32,4 @@
 	ErrDescriptionOverLimit  = cerrors.New("pipeline description is over the character limit (8192)")
 	ErrConnectorIDNotFound   = cerrors.New("connector ID not found")
 	ErrProcessorIDNotFound   = cerrors.New("processor ID not found")
->>>>>>> dba04d5c
 )