// Copyright © 2023 Meroxa, Inc.
//
// Licensed under the Apache License, Version 2.0 (the "License");
// you may not use this file except in compliance with the License.
// You may obtain a copy of the License at
//
//     http://www.apache.org/licenses/LICENSE-2.0
//
// Unless required by applicable law or agreed to in writing, software
// distributed under the License is distributed on an "AS IS" BASIS,
// WITHOUT WARRANTIES OR CONDITIONS OF ANY KIND, either express or implied.
// See the License for the specific language governing permissions and
// limitations under the License.

package v2

import (
	"github.com/conduitio/conduit/pkg/provisioning/config"
	"github.com/conduitio/conduit/pkg/provisioning/config/yaml/internal"
)

const LatestVersion = "2.0"
const MajorVersion = "2"

// Changelog should be adjusted every time we change the pipeline config and add
// a new config version. Based on the changelog the parser will output warnings.
var Changelog = internal.Changelog{
	"2.0": {}, // initial version
	"2.1": {{
		Field:      "pipelines.*.processors.*.condition",
		ChangeType: internal.FieldIntroduced,
		Message:    "field condition was introduced in version 2.1, please update the pipeline config version",
	}, {
		Field:      "pipelines.*.connectors.*.processors.*.condition",
		ChangeType: internal.FieldIntroduced,
		Message:    "field condition was introduced in version 2.1, please update the pipeline config version",
	}},
}

type Configuration struct {
	Version   string     `yaml:"version" json:"version"`
	Pipelines []Pipeline `yaml:"pipelines" json:"pipelines"`
}

type Pipeline struct {
	ID          string      `yaml:"id" json:"id"`
	Status      string      `yaml:"status" json:"status"`
	Name        string      `yaml:"name" json:"name"`
	Description string      `yaml:"description" json:"description"`
	Connectors  []Connector `yaml:"connectors" json:"connectors"`
	Processors  []Processor `yaml:"processors" json:"processors"`
	DLQ         DLQ         `yaml:"dead-letter-queue" json:"dead-letter-queue"`
}

type Connector struct {
	ID         string            `yaml:"id" json:"id"`
	Type       string            `yaml:"type" json:"type"`
	Plugin     string            `yaml:"plugin" json:"plugin"`
	Name       string            `yaml:"name" json:"name"`
	Settings   map[string]string `yaml:"settings" json:"settings"`
	Processors []Processor       `yaml:"processors" json:"processors"`
}

type Processor struct {
<<<<<<< HEAD
	ID       string            `yaml:"id" json:"id"`
	Type     string            `yaml:"type" json:"type"`
	Plugin   string            `yaml:"plugin" json:"plugin"`
	Settings map[string]string `yaml:"settings" json:"settings"`
	Workers  int               `yaml:"workers" json:"workers"`
=======
	ID        string            `yaml:"id" json:"id"`
	Type      string            `yaml:"type" json:"type"`
	Condition string            `yaml:"condition" json:"condition"`
	Settings  map[string]string `yaml:"settings" json:"settings"`
	Workers   int               `yaml:"workers" json:"workers"`
>>>>>>> 2c3dfafb
}

type DLQ struct {
	Plugin              string            `yaml:"plugin" json:"plugin"`
	Settings            map[string]string `yaml:"settings" json:"settings"`
	WindowSize          *int              `yaml:"window-size" json:"window-size"`
	WindowNackThreshold *int              `yaml:"window-nack-threshold" json:"window-nack-threshold"`
}

func (c Configuration) ToConfig() []config.Pipeline {
	if len(c.Pipelines) == 0 {
		return nil
	}

	out := make([]config.Pipeline, len(c.Pipelines))
	for i, pipeline := range c.Pipelines {
		out[i] = pipeline.ToConfig()
	}
	return out
}

func (p Pipeline) ToConfig() config.Pipeline {
	return config.Pipeline{
		ID:          p.ID,
		Status:      p.Status,
		Name:        p.Name,
		Description: p.Description,
		Connectors:  p.connectorsToConfig(),
		Processors:  p.processorsToConfig(),
		DLQ:         p.DLQ.ToConfig(),
	}
}

func (p Pipeline) connectorsToConfig() []config.Connector {
	if len(p.Connectors) == 0 {
		return nil
	}
	connectors := make([]config.Connector, len(p.Connectors))
	for i, connector := range p.Connectors {
		connectors[i] = connector.ToConfig()
	}
	return connectors
}
func (p Pipeline) processorsToConfig() []config.Processor {
	if len(p.Processors) == 0 {
		return nil
	}
	processors := make([]config.Processor, len(p.Processors))

	for i, processor := range p.Processors {
		processors[i] = processor.ToConfig()
	}
	return processors
}

func (c Connector) ToConfig() config.Connector {
	return config.Connector{
		ID:         c.ID,
		Type:       c.Type,
		Plugin:     c.Plugin,
		Name:       c.Name,
		Settings:   c.Settings,
		Processors: c.processorsToConfig(),
	}
}
func (c Connector) processorsToConfig() []config.Processor {
	if len(c.Processors) == 0 {
		return nil
	}
	processors := make([]config.Processor, len(c.Processors))

	for i, processor := range c.Processors {
		processors[i] = processor.ToConfig()
	}
	return processors
}

func (p Processor) ToConfig() config.Processor {
	return config.Processor{
		ID:        p.ID,
		Type:      p.Type,
		Settings:  p.Settings,
		Workers:   p.Workers,
		Condition: p.Condition,
	}
}

func (p DLQ) ToConfig() config.DLQ {
	return config.DLQ{
		Plugin:              p.Plugin,
		Settings:            p.Settings,
		WindowSize:          p.WindowSize,
		WindowNackThreshold: p.WindowNackThreshold,
	}
}<|MERGE_RESOLUTION|>--- conflicted
+++ resolved
@@ -62,19 +62,12 @@
 }
 
 type Processor struct {
-<<<<<<< HEAD
-	ID       string            `yaml:"id" json:"id"`
-	Type     string            `yaml:"type" json:"type"`
-	Plugin   string            `yaml:"plugin" json:"plugin"`
-	Settings map[string]string `yaml:"settings" json:"settings"`
-	Workers  int               `yaml:"workers" json:"workers"`
-=======
 	ID        string            `yaml:"id" json:"id"`
 	Type      string            `yaml:"type" json:"type"`
+	Plugin    string            `yaml:"plugin" json:"plugin"`
 	Condition string            `yaml:"condition" json:"condition"`
 	Settings  map[string]string `yaml:"settings" json:"settings"`
 	Workers   int               `yaml:"workers" json:"workers"`
->>>>>>> 2c3dfafb
 }
 
 type DLQ struct {
