--- conflicted
+++ resolved
@@ -387,8 +387,7 @@
 	is.NoErr(err)
 }
 
-<<<<<<< HEAD
-func TestProvision_PipelineProvisionedFromAPI(t *testing.T) {
+func TestService_Init_PipelineProvisionedFromAPI(t *testing.T) {
 	is := is.New(t)
 	logger := log.Nop()
 	ctrl := gomock.NewController(t)
@@ -406,7 +405,7 @@
 	is.True(cerrors.Is(err, ErrImmutableProvisionedByAPI))
 }
 
-func TestProvision_PipelineProvisionedFromAPI_Error(t *testing.T) {
+func TestService_Init_PipelineProvisionedFromAPI_Error(t *testing.T) {
 	is := is.New(t)
 	logger := log.Nop()
 	ctrl := gomock.NewController(t)
@@ -442,8 +441,6 @@
 	is.True(cerrors.Is(err, otherErr))
 }
 
-func TestProvision_IntegrationTestServices(t *testing.T) {
-=======
 func TestService_Delete(t *testing.T) {
 	is := is.New(t)
 	logger := log.Nop()
@@ -470,7 +467,6 @@
 }
 
 func TestService_IntegrationTestServices(t *testing.T) {
->>>>>>> c9cc62ff
 	is := is.New(t)
 	ctx, killAll := context.WithCancel(context.Background())
 	defer killAll()
