--- conflicted
+++ resolved
@@ -472,7 +472,6 @@
 	return nil
 }
 
-<<<<<<< HEAD
 func (s *Service) createProcessor(ctx context.Context, parentID string, parentType processor.ParentType, cfg config.Processor) error {
 	_, err := s.processorService.Create(
 		ctx,
@@ -482,21 +481,12 @@
 			ID:   parentID,
 			Type: parentType,
 		},
-		processor.Config{Settings: cfg.Settings},
+		processor.Config{
+			Settings: cfg.Settings,
+			Workers:  cfg.Workers,
+		},
 		processor.ProvisionTypeConfig,
 	)
-=======
-func (s *Service) createProcessor(ctx context.Context, parentID string, parentType processor.ParentType, id string, config ProcessorConfig) error {
-	cfg := processor.Config{
-		Settings: config.Settings,
-		Workers:  config.Workers,
-	}
-	parent := processor.Parent{
-		ID:   parentID,
-		Type: parentType,
-	}
-	_, err := s.processorService.Create(ctx, id, config.Type, parent, cfg, processor.ProvisionTypeConfig)
->>>>>>> 111933ad
 	if err != nil {
 		return cerrors.Errorf("could not create processor %q on parent %q: %w", cfg.ID, parentID, err)
 	}
