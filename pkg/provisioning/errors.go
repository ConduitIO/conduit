--- conflicted
+++ resolved
@@ -17,11 +17,6 @@
 import "github.com/conduitio/conduit/pkg/foundation/cerrors"
 
 var (
-<<<<<<< HEAD
-	ErrDuplicatedPipelineID      = cerrors.New("duplicated pipeline ID")
-	ErrImmutableProvisionedByAPI = cerrors.New("entity was provisioned by through API and cannot be mutated by a config file, please mutate through the API")
-=======
 	ErrDuplicatedPipelineID   = cerrors.New("duplicated pipeline ID")
 	ErrNotProvisionedByConfig = cerrors.New("entity was not provisioned by a config file and therefore can't be mutated by the provisioning service")
->>>>>>> c9cc62ff
 )