--- conflicted
+++ resolved
@@ -713,7 +713,6 @@
   },
   {
     "specification": {
-<<<<<<< HEAD
       "Name": "json.decode",
       "Summary": "Decodes a specific field from raw data (string) to JSON structured data.",
       "Description": "The processor takes raw data (string) from the target field, parses it as JSON and stores the decoded\nstructured data in the target field.\nThis processor is only applicable to .Key, .Payload.Before and .Payload.After, as they accept structured data format.\n",
@@ -810,14 +809,12 @@
       "Version": "v0.1.0",
       "Author": "Meroxa, Inc.",
       "Parameters": {
-=======
       "name": "unwrap.debezium",
       "summary": "Unwraps a Debezium record from the input OpenCDC record.",
       "description": "In this processor, the wrapped (Debezium) record replaces the wrapping record (being processed) \ncompletely, except for the position.\n\nThe Debezium record's metadata and the wrapping record's metadata is merged, with the Debezium metadata having precedence.\n\nThis is useful in cases where Conduit acts as an intermediary between a Debezium source and a Debezium destination. \nIn such cases, the Debezium record is set as the OpenCDC record's payload, and needs to be unwrapped for further usage.",
       "version": "v0.1.0",
       "author": "Meroxa, Inc.",
       "parameters": {
->>>>>>> c8eeaac4
         "field": {
           "default": ".Payload.After",
           "description": "Field is a reference to the field which contains the Debezium record.\n\nFor more information about record references, see: https://github.com/ConduitIO/conduit-processor-sdk/blob/cbdc5dcb5d3109f8f13b88624c9e360076b0bcdb/util.go#L66.",
