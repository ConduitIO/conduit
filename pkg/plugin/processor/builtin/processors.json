--- conflicted
+++ resolved
@@ -1,7 +1,6 @@
 [
   {
     "specification": {
-<<<<<<< HEAD
       "Name": "custom.javascript",
       "Summary": "JavaScript processor",
       "Description": "A processor that makes it possible to process Conduit records using JavaScript.\n\nThe following helper functions and fields are available:\n* logger: a logger that outputs to Conduit's logs. Check zerolog's API on how to use it.\n* SingleRecord(): constructs a new record which represents a successful processing result.\nIt's analogous to sdk.SingleRecord from Conduit's Go processor SDK.\n* FilterRecord(): returning a FilterRecord from the process() functions means that the\nrecord should be dropped from the pipeline.\n* ErrorRecord(): returning an ErrorRecord from the process() function means that there\nwas an error processing the input record. Details about the error can be provided through a\nstring argument in the constructor, e.g. ErrorRecord(\"details about the error\").\n* RawData(): creates a raw data object. It's analogous to opencdc.RawData. Optionally, it\naccepts a string argument, which will be cast into a byte array, for example: record.Key = RawData(\"new key\").\n* StructuredData(): creates a structured data (map-like) object.\n\nTo find out what's possible with the JS processors, also refer to the documentation for \n[goja](https://github.com/dop251/goja), which is the JavaScript engine we use.",
@@ -19,7 +18,46 @@
           "Description": "script.path is the path to a .js file containing the processor code.",
           "Type": 1,
           "Validations": []
-=======
+        }
+      }
+    },
+    "examples": [
+      {
+        "description": "",
+        "config": {
+          "script": "function process(records) {\n\t\t\t\t\trecords[0].Metadata[\"processed\"] = \"true\";\n\t\t\t\t\tlet existing = String.fromCharCode.apply(String, records[0].Payload.After);\n\t\t\t\t\trecords[0].Payload.After = RawData(\"hello, \" + existing);\n\t\t\t\t\treturn records;\n\t\t\t\t}",
+          "script.path": ""
+        },
+        "have": {
+          "position": null,
+          "operation": "Operation(0)",
+          "metadata": {
+            "existing-key": "existing-value"
+          },
+          "key": null,
+          "payload": {
+            "before": null,
+            "after": "world"
+          }
+        },
+        "want": {
+          "position": null,
+          "operation": "Operation(0)",
+          "metadata": {
+            "existing-key": "existing-value",
+            "processed": "true"
+          },
+          "key": null,
+          "payload": {
+            "before": null,
+            "after": "hello, world"
+          }
+        }
+      }
+    ]
+  },
+  {
+    "specification": {
       "Name": "field.convert",
       "Summary": "Convert the type of a field.",
       "Description": "Convert takes the field of one type and converts it into another type (e.g. string to integer). \nThe applicable types are string, int, float and bool. Converting can be done between any combination of types. Note that\nbooleans will be converted to numeric values 1 (true) and 0 (false). Processor is only applicable to .Key, .Payload.Before\nand .Payload.After prefixes, and only applicable if said fields contain structured data.\nIf the record contains raw JSON data, then use the processor \"decode.json\" to parse it into structured data first.",
@@ -52,29 +90,11 @@
               ]
             }
           ]
->>>>>>> 5614c586
         }
       }
     },
     "examples": [
       {
-<<<<<<< HEAD
-        "description": "",
-        "config": {
-          "script": "function process(records) {\n\t\t\t\t\trecords[0].Metadata[\"processed\"] = \"true\";\n\t\t\t\t\tlet existing = String.fromCharCode.apply(String, records[0].Payload.After);\n\t\t\t\t\trecords[0].Payload.After = RawData(\"hello, \" + existing);\n\t\t\t\t\treturn records;\n\t\t\t\t}",
-          "script.path": ""
-        },
-        "have": {
-          "position": null,
-          "operation": "Operation(0)",
-          "metadata": {
-            "existing-key": "existing-value"
-          },
-          "key": null,
-          "payload": {
-            "before": null,
-            "after": "d29ybGQ="
-=======
         "description": "change .Key.id type to int",
         "config": {
           "field": ".Key.id",
@@ -361,17 +381,10 @@
           "payload": {
             "before": null,
             "after": null
->>>>>>> 5614c586
-          }
-        },
-        "want": {
-          "position": null,
-<<<<<<< HEAD
-          "operation": "Operation(0)",
-          "metadata": {
-            "existing-key": "existing-value",
-            "processed": "true"
-=======
+          }
+        },
+        "want": {
+          "position": null,
           "operation": "update",
           "metadata": null,
           "key": null,
@@ -406,18 +419,10 @@
           "operation": "snapshot",
           "metadata": {
             "table": "postgres"
->>>>>>> 5614c586
-          },
-          "key": null,
-          "payload": {
-            "before": null,
-<<<<<<< HEAD
-            "after": "aGVsbG8sIHdvcmxk"
-          }
-        }
-      }
-    ]
-=======
+          },
+          "key": null,
+          "payload": {
+            "before": null,
             "after": {
               "postgres": "true"
             }
@@ -555,6 +560,5 @@
         "want": {}
       }
     ]
->>>>>>> 5614c586
   }
 ]