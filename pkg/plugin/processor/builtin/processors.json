[
  {
    "specification": {
<<<<<<< HEAD
      "Name": "webhook.http",
      "Summary": "HTTP webhook processor",
      "Description": "\nA processor that sends an HTTP request to the specified URL, retries on error and \nsaves the response body and, optionally, the response status. \n",
      "Version": "v0.1.0",
      "Author": "Meroxa, Inc.",
      "Parameters": {
        "backoffRetry.count": {
          "Default": "0",
          "Description": "backoffRetry.count is the maximum number of retries for an individual record when backing off following an error.",
          "Type": 3,
          "Validations": [
            {
              "V": -1
            }
          ]
        },
        "backoffRetry.factor": {
          "Default": "2",
          "Description": "backoffRetry.factor is the multiplying factor for each increment step.",
          "Type": 3,
          "Validations": [
            {
              "V": 0
            }
          ]
        },
        "backoffRetry.max": {
          "Default": "5s",
          "Description": "backoffRetry.max is the maximum waiting time before retrying.",
          "Type": 6,
          "Validations": []
        },
        "backoffRetry.min": {
          "Default": "100ms",
          "Description": "backoffRetry.min is the minimum waiting time before retrying.",
          "Type": 6,
          "Validations": []
        },
        "request.body": {
          "Default": ".",
          "Description": "request.body specifies which field from the input record should be used as the body in the HTTP request. The value of this parameter should be a valid record field reference: See: sdk.NewReferenceResolver",
          "Type": 1,
          "Validations": []
        },
        "request.contentType": {
          "Default": "application/json",
          "Description": "request.contentType is the value of the Content-Type header.",
          "Type": 1,
          "Validations": []
        },
        "request.method": {
          "Default": "POST",
          "Description": "request.method is the HTTP request method to be used.",
          "Type": 1,
          "Validations": []
        },
        "request.url": {
          "Default": "",
          "Description": "request.url used in the HTTP request.",
=======
      "Name": "field.convert",
      "Summary": "Convert the type of a field.",
      "Description": "Convert takes the field of one type and converts it into another type (e.g. string to integer). \nThe applicable types are string, int, float and bool. Converting can be done between any combination of types. Note that\nbooleans will be converted to numeric values 1 (true) and 0 (false). Processor is only applicable to .Key, .Payload.Before\nand .Payload.After prefixes, and only applicable if said fields contain structured data.\nIf the record contains raw JSON data, then use the processor \"decode.json\" to parse it into structured data first.",
      "Version": "v0.1.0",
      "Author": "Meroxa, Inc.",
      "Parameters": {
        "field": {
          "Default": "",
          "Description": "field is the target field, as it would be addressed in a Go template (e.g. `.Payload.After.foo`). you can only convert fields that are under .Key and .Payload, and said fields should contain structured data.",
          "Type": 1,
          "Validations": [
            {},
            {
              "Regex": "^\\.(Payload|Key).*"
            }
          ]
        },
        "type": {
          "Default": "",
          "Description": "type is the target field type after conversion, available options are: string, int, float, bool.",
          "Type": 1,
          "Validations": [
            {},
            {
              "List": [
                "string",
                "int",
                "float",
                "bool"
              ]
            }
          ]
        }
      }
    },
    "examples": [
      {
        "description": "change .Key.id type to int",
        "config": {
          "field": ".Key.id",
          "type": "int"
        },
        "have": {
          "position": null,
          "operation": "update",
          "metadata": null,
          "key": {
            "id": "123"
          },
          "payload": {
            "before": null,
            "after": {
              "foo": "bar"
            }
          }
        },
        "want": {
          "position": null,
          "operation": "update",
          "metadata": null,
          "key": {
            "id": 123
          },
          "payload": {
            "before": null,
            "after": {
              "foo": "bar"
            }
          }
        }
      },
      {
        "description": "change .Key.id type to string",
        "config": {
          "field": ".Key.id",
          "type": "string"
        },
        "have": {
          "position": null,
          "operation": "update",
          "metadata": null,
          "key": {
            "id": 123.345
          },
          "payload": {
            "before": null,
            "after": {
              "foo": "bar"
            }
          }
        },
        "want": {
          "position": null,
          "operation": "update",
          "metadata": null,
          "key": {
            "id": "123.345"
          },
          "payload": {
            "before": null,
            "after": {
              "foo": "bar"
            }
          }
        }
      },
      {
        "description": "change .Payload.After.done type to bool",
        "config": {
          "field": ".Payload.After.done",
          "type": "bool"
        },
        "have": {
          "position": null,
          "operation": "update",
          "metadata": null,
          "key": {
            "id": "123"
          },
          "payload": {
            "before": null,
            "after": {
              "done": "1"
            }
          }
        },
        "want": {
          "position": null,
          "operation": "update",
          "metadata": null,
          "key": {
            "id": "123"
          },
          "payload": {
            "before": null,
            "after": {
              "done": true
            }
          }
        }
      }
    ]
  },
  {
    "specification": {
      "Name": "field.rename",
      "Summary": "Rename a group of fields.",
      "Description": "Rename a group of field names to new names. It is not allowed to rename top-level fields (.Operation, .Position, \n.Key, .Metadata, .Payload.Before, .Payload.After).\nNote that this processor only runs on structured data, if the record contains raw JSON data, then use the processor \"decode.json\" to parse it into structured data first.",
      "Version": "v0.1.0",
      "Author": "Meroxa, Inc.",
      "Parameters": {
        "mapping": {
          "Default": "",
          "Description": "mapping is a comma separated list of keys and values for fields and their new names (keys and values are separated by colons \":\"). For example: `.Metadata.key:id,.Payload.After.foo:bar`.",
>>>>>>> 619238f8
          "Type": 1,
          "Validations": [
            {}
          ]
<<<<<<< HEAD
        },
        "response.body": {
          "Default": ".Payload.After",
          "Description": "response.body specifies to which field should the response body be saved to. The value of this parameter should be a valid record field reference: See: sdk.NewReferenceResolver",
          "Type": 1,
          "Validations": []
        },
        "response.status": {
          "Default": "",
          "Description": "response.status specifies to which field should the response status be saved to. The value of this parameter should be a valid record field reference. If no value is set, then the response status will NOT be saved. See: sdk.NewReferenceResolver",
          "Type": 1,
          "Validations": []
=======
        }
      }
    },
    "examples": [
      {
        "description": "Rename two fields, one under key, and one under payload.before.",
        "config": {
          "mapping": ".Key.id:table,.Payload.Before.bar:renamedBar"
        },
        "have": {
          "position": null,
          "operation": "create",
          "metadata": {
            "key1": "val1"
          },
          "key": {
            "id": "table-name"
          },
          "payload": {
            "before": {
              "bar": "baz"
            },
            "after": {
              "foo": "bar"
            }
          }
        },
        "want": {
          "position": null,
          "operation": "create",
          "metadata": {
            "key1": "val1"
          },
          "key": {
            "table": "table-name"
          },
          "payload": {
            "before": {
              "renamedBar": "baz"
            },
            "after": {
              "foo": "bar"
            }
          }
        }
      },
      {
        "description": "Rename two fields, one under metadata, and one under payload.after.",
        "config": {
          "mapping": ".Metadata.key1:newKey,.Payload.After.foo:newFoo"
        },
        "have": {
          "position": null,
          "operation": "create",
          "metadata": {
            "key1": "val1"
          },
          "key": null,
          "payload": {
            "before": {
              "bar": "baz"
            },
            "after": {
              "foo": "bar"
            }
          }
        },
        "want": {
          "position": null,
          "operation": "create",
          "metadata": {
            "newKey": "val1"
          },
          "key": null,
          "payload": {
            "before": {
              "bar": "baz"
            },
            "after": {
              "newFoo": "bar"
            }
          }
        }
      }
    ]
  },
  {
    "specification": {
      "Name": "field.set",
      "Summary": "Set the value of a certain field.",
      "Description": "Set the value of a certain field to any value. It is not allowed to set the .Position field.\nThe new value can be a Go template expression, the processor will evaluate the output and assign the value to the target field.\nIf the \"field\" provided doesn't exist, the processor will create that field and assign its value.\nThis processor can be used for multiple purposes, like extracting fields, hoisting data, inserting fields, copying fields, masking fields, etc.\nNote that this processor only runs on structured data, if the record contains raw JSON data, then use the processor\n\"decode.json\" to parse it into structured data first.",
      "Version": "v0.1.0",
      "Author": "Meroxa, Inc.",
      "Parameters": {
        "field": {
          "Default": "",
          "Description": "field is the target field, as it would be addressed in a Go template (e.g. `.Payload.After.foo`). Note that it is not allowed to set the .Position field.",
          "Type": 1,
          "Validations": [
            {},
            {
              "List": [
                ".Position"
              ]
            }
          ]
        },
        "value": {
          "Default": "",
          "Description": "value is a Go template expression which will be evaluated and stored in `field` (e.g. `{{ .Payload.After }}`).",
          "Type": 1,
          "Validations": [
            {}
          ]
>>>>>>> 619238f8
        }
      }
    },
    "examples": [
      {
<<<<<<< HEAD
        "description": "\nThis example shows how to use the HTTP processor to send a record's .Payload.After field to a dummy HTTP server \nthat replies back with a greeting. \n\nThe record's .Payload.After is overwritten with the response. Additionally, the example shows how to store the \nvalue of the HTTP response's code in the record's metadata'.",
        "config": {
          "backoffRetry.count": "0",
          "backoffRetry.factor": "2",
          "backoffRetry.max": "5s",
          "backoffRetry.min": "100ms",
          "request.body": ".Payload.After",
          "request.contentType": "application/json",
          "request.method": "POST",
          "request.url": "http://127.0.0.1:54321",
          "response.body": ".Payload.After",
          "response.status": ".Metadata[\"http_status\"]"
        },
        "have": {
          "position": null,
          "operation": "Operation(0)",
=======
        "description": "Processor will create a new field and set its value",
        "config": {
          "field": ".Payload.After.foo",
          "value": "bar"
        },
        "have": {
          "position": null,
          "operation": "snapshot",
          "metadata": null,
          "key": {
            "my-key": "id"
          },
          "payload": {
            "before": null,
            "after": null
          }
        },
        "want": {
          "position": null,
          "operation": "snapshot",
          "metadata": null,
          "key": {
            "my-key": "id"
          },
          "payload": {
            "before": null,
            "after": {
              "foo": "bar"
            }
          }
        }
      },
      {
        "description": "Processor will set the operation into \"update\".",
        "config": {
          "field": ".Operation",
          "value": "update"
        },
        "have": {
          "position": null,
          "operation": "create",
>>>>>>> 619238f8
          "metadata": null,
          "key": null,
          "payload": {
            "before": null,
<<<<<<< HEAD
            "after": "d29ybGQ="
=======
            "after": null
>>>>>>> 619238f8
          }
        },
        "want": {
          "position": null,
<<<<<<< HEAD
          "operation": "Operation(0)",
          "metadata": {
            "http_status": "200"
=======
          "operation": "update",
          "metadata": null,
          "key": null,
          "payload": {
            "before": null,
            "after": null
          }
        }
      },
      {
        "description": "set the value under .Payload.After.postgres to true if .Metadata.table=\"postgres\"",
        "config": {
          "field": ".Payload.After.postgres",
          "value": "{{ eq .Metadata.table \"postgres\" }}"
        },
        "have": {
          "position": null,
          "operation": "snapshot",
          "metadata": {
            "table": "postgres"
          },
          "key": null,
          "payload": {
            "before": null,
            "after": {
              "postgres": "false"
            }
          }
        },
        "want": {
          "position": null,
          "operation": "snapshot",
          "metadata": {
            "table": "postgres"
          },
          "key": null,
          "payload": {
            "before": null,
            "after": {
              "postgres": "true"
            }
          }
        }
      }
    ]
  },
  {
    "specification": {
      "Name": "field.subset.exclude",
      "Summary": "Remove a subset of fields from the record.",
      "Description": "Remove a subset of fields from the record, all the other fields are left untouched. \nIf a field is excluded that contains nested data, the whole tree will be removed.  \nIt is not allowed to exclude .Position or .Operation fields.\nNote that this processor only runs on structured data, if the record contains raw JSON data, then use the processor \"decode.json\" to parse it into structured data first.",
      "Version": "v0.1.0",
      "Author": "Meroxa, Inc.",
      "Parameters": {
        "fields": {
          "Default": "",
          "Description": "fields is a comma separated list of target fields, as they would be addressed in a Go template (e.g. `.Metadata,.Payload.After.foo`).",
          "Type": 1,
          "Validations": [
            {}
          ]
        }
      }
    },
    "examples": [
      {
        "description": "exclude all fields under payload",
        "config": {
          "fields": ".Payload"
        },
        "have": {
          "position": null,
          "operation": "create",
          "metadata": {
            "key1": "val1"
          },
          "key": null,
          "payload": {
            "before": {
              "bar": "baz"
            },
            "after": {
              "foo": "bar"
            }
          }
        },
        "want": {
          "position": null,
          "operation": "create",
          "metadata": {
            "key1": "val1"
>>>>>>> 619238f8
          },
          "key": null,
          "payload": {
            "before": null,
<<<<<<< HEAD
            "after": "aGVsbG8sIHdvcmxk"
=======
            "after": null
          }
        }
      },
      {
        "description": "exclude metadata, and some fields under payload and key",
        "config": {
          "fields": ".Metadata,.Payload.After.foo,.Key.key1"
        },
        "have": {
          "position": null,
          "operation": "create",
          "metadata": {
            "source": "s3"
          },
          "key": {
            "key1": "val1",
            "key2": "val2"
          },
          "payload": {
            "before": {
              "bar": "baz"
            },
            "after": {
              "foo": "bar",
              "foobar": "baz"
            }
          }
        },
        "want": {
          "position": null,
          "operation": "create",
          "metadata": {},
          "key": {
            "key2": "val2"
          },
          "payload": {
            "before": {
              "bar": "baz"
            },
            "after": {
              "foobar": "baz"
            }
          }
        }
      }
    ]
  },
  {
    "specification": {
      "Name": "filter",
      "Summary": "Acknowledges all records that get passed to the filter.",
      "Description": "Acknowledges all records that get passed to the filter, so the records will be filtered out if \nthe condition provided to the processor is evaluated to \"true\".\nMake sure to add a condition to this processor, otherwise all records will be filtered out.\"",
      "Version": "v0.1.0",
      "Author": "Meroxa, Inc.",
      "Parameters": {}
    },
    "examples": [
      {
        "description": "filter out the record",
        "config": {},
        "have": {
          "position": null,
          "operation": "create",
          "metadata": {
            "key1": "val1"
          },
          "key": null,
          "payload": {
            "before": {
              "bar": "baz"
            },
            "after": {
              "foo": "bar"
            }
          }
        },
        "want": {}
      }
    ]
  },
  {
    "specification": {
      "Name": "unwrap.debezium",
      "Summary": "Unwraps a Debezium record from the input OpenCDC record.",
      "Description": "In this processor, the wrapped (Debezium) record replaces the wrapping record (being processed) \ncompletely, except for the position.\n\nThe Debezium record's metadata and the wrapping record's metadata is merged, with the Debezium metadata having precedence.\n\nThis is useful in cases where Conduit acts as an intermediary between a Debezium source and a Debezium destination. \nIn such cases, the Debezium record is set as the OpenCDC record's payload, and needs to be unwrapped for further usage.",
      "Version": "v0.1.0",
      "Author": "Meroxa, Inc.",
      "Parameters": {
        "field": {
          "Default": ".Payload.After",
          "Description": "field is a reference to the field which contains the Debezium record.  For more information about record references, see: https://github.com/ConduitIO/conduit-processor-sdk/blob/cbdc5dcb5d3109f8f13b88624c9e360076b0bcdb/util.go#L66.",
          "Type": 1,
          "Validations": [
            {
              "Regex": "^.Payload"
            }
          ]
        }
      }
    },
    "examples": [
      {
        "description": "This example how to unwrap a Debezium record from a field nested in a record's\n.Payload.After field. It additionally shows how the key is unwrapped, and the metadata merged.",
        "config": {
          "field": ".Payload.After.nested"
        },
        "have": {
          "position": "dGVzdC1wb3NpdGlvbg==",
          "operation": "create",
          "metadata": {
            "metadata-key": "metadata-value"
          },
          "key": "{\"payload\":\"27\"}",
          "payload": {
            "before": null,
            "after": {
              "nested": "{\n\t\t\t\t\t\t \"payload\": {\n\t\t\t\t\t\t   \"after\": {\n\t\t\t\t\t\t\t \"description\": \"test1\",\n\t\t\t\t\t\t\t \"id\": 27\n\t\t\t\t\t\t   },\n\t\t\t\t\t\t   \"before\": null,\n\t\t\t\t\t\t   \"op\": \"c\",\n\t\t\t\t\t\t   \"source\": {\n\t\t\t\t\t\t\t \"opencdc.readAt\": \"1674061777225877000\",\n\t\t\t\t\t\t\t \"opencdc.version\": \"v1\"\n\t\t\t\t\t\t   },\n\t\t\t\t\t\t   \"transaction\": null,\n\t\t\t\t\t\t   \"ts_ms\": 1674061777225\n\t\t\t\t\t\t },\n\t\t\t\t\t\t \"schema\": {} \n\t\t\t\t\t\t}"
            }
          }
        },
        "want": {
          "position": "dGVzdC1wb3NpdGlvbg==",
          "operation": "create",
          "metadata": {
            "metadata-key": "metadata-value",
            "opencdc.readAt": "1674061777225877000",
            "opencdc.version": "v1"
          },
          "key": "27",
          "payload": {
            "before": null,
            "after": {
              "description": "test1",
              "id": 27
            }
          }
        }
      }
    ]
  },
  {
    "specification": {
      "Name": "unwrap.kafkaconnect",
      "Summary": "Unwraps a Kafka Connect record from an OpenCDC record.",
      "Description": "This processor unwraps a Kafka Connect record from the input OpenCDC record.\n\nThe input record's payload is replaced with the Kafka Connect record.\n\nThis is useful in cases where Conduit acts as an intermediary between a Debezium source and a Debezium destination. \nIn such cases, the Debezium record is set as the OpenCDC record's payload, and needs to be unwrapped for further usage.",
      "Version": "v0.1.0",
      "Author": "Meroxa, Inc.",
      "Parameters": {
        "field": {
          "Default": ".Payload.After",
          "Description": "field is a reference to the field which contains the Kafka Connect record.  For more information about record references, see: https://github.com/ConduitIO/conduit-processor-sdk/blob/cbdc5dcb5d3109f8f13b88624c9e360076b0bcdb/util.go#L66.",
          "Type": 1,
          "Validations": [
            {
              "Regex": "^.Payload"
            }
          ]
        }
      }
    },
    "examples": [
      {
        "description": "This example shows how to unwrap a Kafka Connect record.\n\nThe Kafka Connect record is serialized as a JSON string in the .Payload.After field (raw data).\nThe Kafka Connect record's payload will replace the OpenCDC record's payload.\n\nWe also see how the key is unwrapped too. In this case, the key comes in as structured data.\n",
        "config": {
          "field": ".Payload.After"
        },
        "have": {
          "position": "dGVzdCBwb3NpdGlvbg==",
          "operation": "create",
          "metadata": {
            "metadata-key": "metadata-value"
          },
          "key": {
            "payload": {
              "id": 27
            },
            "schema": {}
          },
          "payload": {
            "before": null,
            "after": "{\n\"payload\": {\n  \"description\": \"test2\"\n},\n\"schema\": {}\n}"
          }
        },
        "want": {
          "position": "dGVzdCBwb3NpdGlvbg==",
          "operation": "create",
          "metadata": {
            "metadata-key": "metadata-value"
          },
          "key": {
            "id": 27
          },
          "payload": {
            "before": null,
            "after": {
              "description": "test2"
            }
>>>>>>> 619238f8
          }
        }
      }
    ]
  }
]<|MERGE_RESOLUTION|>--- conflicted
+++ resolved
@@ -1,67 +1,6 @@
 [
   {
     "specification": {
-<<<<<<< HEAD
-      "Name": "webhook.http",
-      "Summary": "HTTP webhook processor",
-      "Description": "\nA processor that sends an HTTP request to the specified URL, retries on error and \nsaves the response body and, optionally, the response status. \n",
-      "Version": "v0.1.0",
-      "Author": "Meroxa, Inc.",
-      "Parameters": {
-        "backoffRetry.count": {
-          "Default": "0",
-          "Description": "backoffRetry.count is the maximum number of retries for an individual record when backing off following an error.",
-          "Type": 3,
-          "Validations": [
-            {
-              "V": -1
-            }
-          ]
-        },
-        "backoffRetry.factor": {
-          "Default": "2",
-          "Description": "backoffRetry.factor is the multiplying factor for each increment step.",
-          "Type": 3,
-          "Validations": [
-            {
-              "V": 0
-            }
-          ]
-        },
-        "backoffRetry.max": {
-          "Default": "5s",
-          "Description": "backoffRetry.max is the maximum waiting time before retrying.",
-          "Type": 6,
-          "Validations": []
-        },
-        "backoffRetry.min": {
-          "Default": "100ms",
-          "Description": "backoffRetry.min is the minimum waiting time before retrying.",
-          "Type": 6,
-          "Validations": []
-        },
-        "request.body": {
-          "Default": ".",
-          "Description": "request.body specifies which field from the input record should be used as the body in the HTTP request. The value of this parameter should be a valid record field reference: See: sdk.NewReferenceResolver",
-          "Type": 1,
-          "Validations": []
-        },
-        "request.contentType": {
-          "Default": "application/json",
-          "Description": "request.contentType is the value of the Content-Type header.",
-          "Type": 1,
-          "Validations": []
-        },
-        "request.method": {
-          "Default": "POST",
-          "Description": "request.method is the HTTP request method to be used.",
-          "Type": 1,
-          "Validations": []
-        },
-        "request.url": {
-          "Default": "",
-          "Description": "request.url used in the HTTP request.",
-=======
       "Name": "field.convert",
       "Summary": "Convert the type of a field.",
       "Description": "Convert takes the field of one type and converts it into another type (e.g. string to integer). \nThe applicable types are string, int, float and bool. Converting can be done between any combination of types. Note that\nbooleans will be converted to numeric values 1 (true) and 0 (false). Processor is only applicable to .Key, .Payload.Before\nand .Payload.After prefixes, and only applicable if said fields contain structured data.\nIf the record contains raw JSON data, then use the processor \"decode.json\" to parse it into structured data first.",
@@ -216,25 +155,10 @@
         "mapping": {
           "Default": "",
           "Description": "mapping is a comma separated list of keys and values for fields and their new names (keys and values are separated by colons \":\"). For example: `.Metadata.key:id,.Payload.After.foo:bar`.",
->>>>>>> 619238f8
           "Type": 1,
           "Validations": [
             {}
           ]
-<<<<<<< HEAD
-        },
-        "response.body": {
-          "Default": ".Payload.After",
-          "Description": "response.body specifies to which field should the response body be saved to. The value of this parameter should be a valid record field reference: See: sdk.NewReferenceResolver",
-          "Type": 1,
-          "Validations": []
-        },
-        "response.status": {
-          "Default": "",
-          "Description": "response.status specifies to which field should the response status be saved to. The value of this parameter should be a valid record field reference. If no value is set, then the response status will NOT be saved. See: sdk.NewReferenceResolver",
-          "Type": 1,
-          "Validations": []
-=======
         }
       }
     },
@@ -349,30 +273,11 @@
           "Validations": [
             {}
           ]
->>>>>>> 619238f8
         }
       }
     },
     "examples": [
       {
-<<<<<<< HEAD
-        "description": "\nThis example shows how to use the HTTP processor to send a record's .Payload.After field to a dummy HTTP server \nthat replies back with a greeting. \n\nThe record's .Payload.After is overwritten with the response. Additionally, the example shows how to store the \nvalue of the HTTP response's code in the record's metadata'.",
-        "config": {
-          "backoffRetry.count": "0",
-          "backoffRetry.factor": "2",
-          "backoffRetry.max": "5s",
-          "backoffRetry.min": "100ms",
-          "request.body": ".Payload.After",
-          "request.contentType": "application/json",
-          "request.method": "POST",
-          "request.url": "http://127.0.0.1:54321",
-          "response.body": ".Payload.After",
-          "response.status": ".Metadata[\"http_status\"]"
-        },
-        "have": {
-          "position": null,
-          "operation": "Operation(0)",
-=======
         "description": "Processor will create a new field and set its value",
         "config": {
           "field": ".Payload.After.foo",
@@ -414,25 +319,15 @@
         "have": {
           "position": null,
           "operation": "create",
->>>>>>> 619238f8
-          "metadata": null,
-          "key": null,
-          "payload": {
-            "before": null,
-<<<<<<< HEAD
-            "after": "d29ybGQ="
-=======
+          "metadata": null,
+          "key": null,
+          "payload": {
+            "before": null,
             "after": null
->>>>>>> 619238f8
-          }
-        },
-        "want": {
-          "position": null,
-<<<<<<< HEAD
-          "operation": "Operation(0)",
-          "metadata": {
-            "http_status": "200"
-=======
+          }
+        },
+        "want": {
+          "position": null,
           "operation": "update",
           "metadata": null,
           "key": null,
@@ -524,14 +419,10 @@
           "operation": "create",
           "metadata": {
             "key1": "val1"
->>>>>>> 619238f8
-          },
-          "key": null,
-          "payload": {
-            "before": null,
-<<<<<<< HEAD
-            "after": "aGVsbG8sIHdvcmxk"
-=======
+          },
+          "key": null,
+          "payload": {
+            "before": null,
             "after": null
           }
         }
@@ -730,7 +621,126 @@
             "after": {
               "description": "test2"
             }
->>>>>>> 619238f8
+          }
+        }
+      }
+    ]
+  },
+  {
+    "specification": {
+      "Name": "webhook.http",
+      "Summary": "HTTP webhook processor",
+      "Description": "\nA processor that sends an HTTP request to the specified URL, retries on error and \nsaves the response body and, optionally, the response status. \n",
+      "Version": "v0.1.0",
+      "Author": "Meroxa, Inc.",
+      "Parameters": {
+        "backoffRetry.count": {
+          "Default": "0",
+          "Description": "backoffRetry.count is the maximum number of retries for an individual record when backing off following an error.",
+          "Type": 3,
+          "Validations": [
+            {
+              "V": -1
+            }
+          ]
+        },
+        "backoffRetry.factor": {
+          "Default": "2",
+          "Description": "backoffRetry.factor is the multiplying factor for each increment step.",
+          "Type": 3,
+          "Validations": [
+            {
+              "V": 0
+            }
+          ]
+        },
+        "backoffRetry.max": {
+          "Default": "5s",
+          "Description": "backoffRetry.max is the maximum waiting time before retrying.",
+          "Type": 6,
+          "Validations": []
+        },
+        "backoffRetry.min": {
+          "Default": "100ms",
+          "Description": "backoffRetry.min is the minimum waiting time before retrying.",
+          "Type": 6,
+          "Validations": []
+        },
+        "request.body": {
+          "Default": ".",
+          "Description": "request.body specifies which field from the input record should be used as the body in the HTTP request. The value of this parameter should be a valid record field reference: See: sdk.NewReferenceResolver",
+          "Type": 1,
+          "Validations": []
+        },
+        "request.contentType": {
+          "Default": "application/json",
+          "Description": "request.contentType is the value of the Content-Type header.",
+          "Type": 1,
+          "Validations": []
+        },
+        "request.method": {
+          "Default": "POST",
+          "Description": "request.method is the HTTP request method to be used.",
+          "Type": 1,
+          "Validations": []
+        },
+        "request.url": {
+          "Default": "",
+          "Description": "request.url used in the HTTP request.",
+          "Type": 1,
+          "Validations": [
+            {}
+          ]
+        },
+        "response.body": {
+          "Default": ".Payload.After",
+          "Description": "response.body specifies to which field should the response body be saved to. The value of this parameter should be a valid record field reference: See: sdk.NewReferenceResolver",
+          "Type": 1,
+          "Validations": []
+        },
+        "response.status": {
+          "Default": "",
+          "Description": "response.status specifies to which field should the response status be saved to. The value of this parameter should be a valid record field reference. If no value is set, then the response status will NOT be saved. See: sdk.NewReferenceResolver",
+          "Type": 1,
+          "Validations": []
+        }
+      }
+    },
+    "examples": [
+      {
+        "description": "\nThis example shows how to use the HTTP processor to send a record's .Payload.After field to a dummy HTTP server \nthat replies back with a greeting. \n\nThe record's .Payload.After is overwritten with the response. Additionally, the example shows how to store the \nvalue of the HTTP response's code in the record's metadata'.",
+        "config": {
+          "backoffRetry.count": "0",
+          "backoffRetry.factor": "2",
+          "backoffRetry.max": "5s",
+          "backoffRetry.min": "100ms",
+          "request.body": ".Payload.After",
+          "request.contentType": "application/json",
+          "request.method": "POST",
+          "request.url": "http://127.0.0.1:54321",
+          "response.body": ".Payload.After",
+          "response.status": ".Metadata[\"http_status\"]"
+        },
+        "have": {
+          "position": null,
+          "operation": "Operation(0)",
+          "metadata": null,
+          "key": null,
+          "payload": {
+            "before": null,
+            "after": "world"
+          }
+        },
+        "want": {
+          "position": null,
+          "operation": "Operation(0)",
+          "metadata": {
+            "http_status": "200"
+          },
+          "key": null,
+          "payload": {
+            "before": null,
+            "after": "hello, world"
           }
         }
       }
