--- conflicted
+++ resolved
@@ -153,7 +153,6 @@
 	return nil
 }
 
-<<<<<<< HEAD
 func (p *httpProcessor) EvaluateURL(rec opencdc.Record) (string, error) {
 	if p.urlTmpl == nil {
 		return p.config.URL, nil
@@ -170,8 +169,6 @@
 	return nil
 }
 
-=======
->>>>>>> 73217be0
 func (p *httpProcessor) Process(ctx context.Context, records []opencdc.Record) []sdk.ProcessedRecord {
 	out := make([]sdk.ProcessedRecord, 0, len(records))
 	for _, rec := range records {
