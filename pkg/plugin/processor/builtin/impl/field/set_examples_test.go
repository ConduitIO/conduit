// Copyright © 2024 Meroxa, Inc.
//
// Licensed under the Apache License, Version 2.0 (the "License");
// you may not use this file except in compliance with the License.
// You may obtain a copy of the License at
//
//     http://www.apache.org/licenses/LICENSE-2.0
//
// Unless required by applicable law or agreed to in writing, software
// distributed under the License is distributed on an "AS IS" BASIS,
// WITHOUT WARRANTIES OR CONDITIONS OF ANY KIND, either express or implied.
// See the License for the specific language governing permissions and
// limitations under the License.

package field

import (
	"github.com/conduitio/conduit-commons/config"
	"github.com/conduitio/conduit-commons/opencdc"
	sdk "github.com/conduitio/conduit-processor-sdk"
	"github.com/conduitio/conduit/pkg/foundation/log"
	"github.com/conduitio/conduit/pkg/plugin/processor/builtin/internal/exampleutil"
)

//nolint:govet // a more descriptive example description
func ExampleSetProcessor_setOperation() {
	p := NewSetProcessor(log.Nop())

	exampleutil.RunExample(p, exampleutil.Example{
		Summary:     "Sets the record operation to `update`",
		Description: "This example sets the `.Operation` field to `update` for all records.",
		Config:      config.Config{"field": ".Operation", "value": "update"},
		Have:        opencdc.Record{Operation: opencdc.OperationCreate},
		Want:        sdk.SingleRecord{Operation: opencdc.OperationUpdate},
	})

	// Output:
	// processor transformed record:
	// --- before
	// +++ after
	// @@ -1,10 +1,10 @@
	//  {
	//    "position": null,
	// -  "operation": "create",
	// +  "operation": "update",
	//    "metadata": null,
	//    "key": null,
	//    "payload": {
	//      "before": null,
	//      "after": null
	//    }
	//  }
}

//nolint:govet // a more descriptive example description
func ExampleSetProcessor_addField() {
	p := NewSetProcessor(log.Nop())

	exampleutil.RunExample(p, exampleutil.Example{
		Summary: `Add field`,
		Description: `This example adds a new field to the record. The field is
added to ` + "`.Payload.After`" + ` and is set to ` + "`bar`" + `.`,
<<<<<<< HEAD
		Config: map[string]string{"field": ".Payload.After.foo", "value": "bar"},
		Have: opencdc.Record{
			Operation: opencdc.OperationSnapshot,
			Key:       opencdc.StructuredData{"my-key": "id"},
=======
		Config: config.Config{"field": ".Payload.After.foo", "value": "bar"},
		Have: opencdc.Record{Operation: opencdc.OperationSnapshot,
			Key: opencdc.StructuredData{"my-key": "id"},
>>>>>>> d6e83ced
		},
		Want: sdk.SingleRecord{
			Key:       opencdc.StructuredData{"my-key": "id"},
			Operation: opencdc.OperationSnapshot,
			Payload:   opencdc.Change{After: opencdc.StructuredData{"foo": "bar"}},
		},
	})

	// Output:
	// processor transformed record:
	// --- before
	// +++ after
	// @@ -1,12 +1,14 @@
	//  {
	//    "position": null,
	//    "operation": "snapshot",
	//    "metadata": null,
	//    "key": {
	//      "my-key": "id"
	//    },
	//    "payload": {
	//      "before": null,
	// -    "after": null
	// +    "after": {
	// +      "foo": "bar"
	// +    }
	//    }
	//  }
}

//nolint:govet // a more descriptive example description
func ExampleSetProcessor_template() {
	p := NewSetProcessor(log.Nop())

	exampleutil.RunExample(p, exampleutil.Example{
		Summary:     `Set field using Go template`,
		Description: "This example sets the `.Payload.After.postgres` field to `true` if the `.Metadata.table` field contains `postgres`.",
		Config:      config.Config{"field": ".Payload.After.postgres", "value": "{{ eq .Metadata.table \"postgres\" }}"},
		Have: opencdc.Record{
			Metadata:  map[string]string{"table": "postgres"},
			Operation: opencdc.OperationSnapshot,
			Payload:   opencdc.Change{After: opencdc.StructuredData{"postgres": "false"}},
		},
		Want: sdk.SingleRecord{
			Metadata:  map[string]string{"table": "postgres"},
			Operation: opencdc.OperationSnapshot,
			Payload:   opencdc.Change{After: opencdc.StructuredData{"postgres": "true"}},
		},
	})

	// Output:
	// processor transformed record:
	// --- before
	// +++ after
	// @@ -1,14 +1,14 @@
	//  {
	//    "position": null,
	//    "operation": "snapshot",
	//    "metadata": {
	//      "table": "postgres"
	//    },
	//    "key": null,
	//    "payload": {
	//      "before": null,
	//      "after": {
	// -      "postgres": "false"
	// +      "postgres": "true"
	//      }
	//    }
	//  }
}<|MERGE_RESOLUTION|>--- conflicted
+++ resolved
@@ -60,16 +60,10 @@
 		Summary: `Add field`,
 		Description: `This example adds a new field to the record. The field is
 added to ` + "`.Payload.After`" + ` and is set to ` + "`bar`" + `.`,
-<<<<<<< HEAD
-		Config: map[string]string{"field": ".Payload.After.foo", "value": "bar"},
+		Config: config.Config{"field": ".Payload.After.foo", "value": "bar"},
 		Have: opencdc.Record{
 			Operation: opencdc.OperationSnapshot,
 			Key:       opencdc.StructuredData{"my-key": "id"},
-=======
-		Config: config.Config{"field": ".Payload.After.foo", "value": "bar"},
-		Have: opencdc.Record{Operation: opencdc.OperationSnapshot,
-			Key: opencdc.StructuredData{"my-key": "id"},
->>>>>>> d6e83ced
 		},
 		Want: sdk.SingleRecord{
 			Key:       opencdc.StructuredData{"my-key": "id"},
