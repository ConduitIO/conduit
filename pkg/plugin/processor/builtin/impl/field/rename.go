--- conflicted
+++ resolved
@@ -67,13 +67,8 @@
 	}, nil
 }
 
-<<<<<<< HEAD
-func (p *renameProcessor) Configure(ctx context.Context, m map[string]string) error {
+func (p *renameProcessor) Configure(ctx context.Context, c config.Config) error {
 	forbiddenFields := []string{
-=======
-func (p *renameProcessor) Configure(ctx context.Context, c config.Config) error {
-	var forbiddenFields = []string{
->>>>>>> d6e83ced
 		internal.MetadataReference,
 		internal.PayloadReference,
 		internal.PayloadBeforeReference,
