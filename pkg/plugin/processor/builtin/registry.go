// Copyright © 2023 Meroxa, Inc.
//
// Licensed under the Apache License, Version 2.0 (the "License");
// you may not use this file except in compliance with the License.
// You may obtain a copy of the License at
//
//     http://www.apache.org/licenses/LICENSE-2.0
//
// Unless required by applicable law or agreed to in writing, software
// distributed under the License is distributed on an "AS IS" BASIS,
// WITHOUT WARRANTIES OR CONDITIONS OF ANY KIND, either express or implied.
// See the License for the specific language governing permissions and
// limitations under the License.

package builtin

import (
	"context"
	"runtime/debug"

	sdk "github.com/conduitio/conduit-processor-sdk"
	"github.com/conduitio/conduit-processor-sdk/pprocutils"
	"github.com/conduitio/conduit-processor-sdk/schema"
	"github.com/conduitio/conduit/pkg/foundation/cerrors"
	"github.com/conduitio/conduit/pkg/foundation/ctxutil"
	"github.com/conduitio/conduit/pkg/foundation/log"
	"github.com/conduitio/conduit/pkg/plugin"
	"github.com/conduitio/conduit/pkg/plugin/processor/builtin/impl"
	"github.com/conduitio/conduit/pkg/plugin/processor/builtin/impl/avro"
	"github.com/conduitio/conduit/pkg/plugin/processor/builtin/impl/base64"
	"github.com/conduitio/conduit/pkg/plugin/processor/builtin/impl/cohere"
	"github.com/conduitio/conduit/pkg/plugin/processor/builtin/impl/custom"
	"github.com/conduitio/conduit/pkg/plugin/processor/builtin/impl/field"
	"github.com/conduitio/conduit/pkg/plugin/processor/builtin/impl/json"
	"github.com/conduitio/conduit/pkg/plugin/processor/builtin/impl/ollama"
	"github.com/conduitio/conduit/pkg/plugin/processor/builtin/impl/openai"
	"github.com/conduitio/conduit/pkg/plugin/processor/builtin/impl/unwrap"
	"github.com/conduitio/conduit/pkg/plugin/processor/builtin/impl/webhook"
	"github.com/conduitio/conduit/pkg/plugin/processor/procutils"
	"github.com/conduitio/conduit/pkg/schemaregistry"
)

var DefaultBuiltinProcessors = map[string]ProcessorPluginConstructor{
<<<<<<< HEAD
	"avro.decode":         Constructor(avro.NewDecodeProcessor),
	"avro.encode":         Constructor(avro.NewEncodeProcessor),
	"base64.decode":       Constructor(base64.NewDecodeProcessor),
	"base64.encode":       Constructor(base64.NewEncodeProcessor),
	"cohere.command":      Constructor(cohere.NewCommandProcessor),
	"cohere.embed":        Constructor(cohere.NewEmbedProcessor),
	"cohere.rerank":       Constructor(cohere.NewRerankProcessor),
	"custom.javascript":   Constructor(custom.NewJavascriptProcessor),
	"error":               Constructor(impl.NewErrorProcessor),
	"filter":              Constructor(impl.NewFilterProcessor),
	"field.convert":       Constructor(field.NewConvertProcessor),
	"field.exclude":       Constructor(field.NewExcludeProcessor),
	"field.rename":        Constructor(field.NewRenameProcessor),
	"field.set":           Constructor(field.NewSetProcessor),
	"json.decode":         Constructor(json.NewDecodeProcessor),
	"json.encode":         Constructor(json.NewEncodeProcessor),
	"openai.embed":        Constructor(openai.NewEmbeddingsProcessor),
	"openai.textgen":      Constructor(openai.NewTextgenProcessor),
	"unwrap.debezium":     Constructor(unwrap.NewDebeziumProcessor),
	"unwrap.kafkaconnect": Constructor(unwrap.NewKafkaConnectProcessor),
	"unwrap.opencdc":      Constructor(unwrap.NewOpenCDCProcessor),
	"webhook.http":        Constructor(webhook.NewHTTPProcessor),
=======
	"avro.decode":         constructor(avro.NewDecodeProcessor),
	"avro.encode":         constructor(avro.NewEncodeProcessor),
	"base64.decode":       constructor(base64.NewDecodeProcessor),
	"base64.encode":       constructor(base64.NewEncodeProcessor),
	"cohere.command":      constructor(cohere.NewCommandProcessor),
	"cohere.embed":        constructor(cohere.NewEmbedProcessor),
	"cohere.rerank":       constructor(cohere.NewRerankProcessor),
	"custom.javascript":   constructor(custom.NewJavascriptProcessor),
	"error":               constructor(impl.NewErrorProcessor),
	"filter":              constructor(impl.NewFilterProcessor),
	"field.convert":       constructor(field.NewConvertProcessor),
	"field.exclude":       constructor(field.NewExcludeProcessor),
	"field.rename":        constructor(field.NewRenameProcessor),
	"field.set":           constructor(field.NewSetProcessor),
	"json.decode":         constructor(json.NewDecodeProcessor),
	"json.encode":         constructor(json.NewEncodeProcessor),
	"ollama.request":      constructor(ollama.NewOllamaProcessor),
	"openai.embed":        constructor(openai.NewEmbeddingsProcessor),
	"openai.textgen":      constructor(openai.NewTextgenProcessor),
	"unwrap.debezium":     constructor(unwrap.NewDebeziumProcessor),
	"unwrap.kafkaconnect": constructor(unwrap.NewKafkaConnectProcessor),
	"unwrap.opencdc":      constructor(unwrap.NewOpenCDCProcessor),
	"webhook.http":        constructor(webhook.NewHTTPProcessor),
>>>>>>> 72ca688e
}

func Constructor[T sdk.Processor](p func(log.CtxLogger) T) ProcessorPluginConstructor {
	return func(logger log.CtxLogger) sdk.Processor { return p(logger) }
}

type schemaRegistryProcessor interface {
	SetSchemaRegistry(schemaregistry.Registry)
}

type Registry struct {
	logger log.CtxLogger

	// plugins stores plugin blueprints in a 2D map, first key is the plugin
	// name, the second key is the plugin version
	plugins        map[string]map[string]blueprint
	schemaRegistry schemaregistry.Registry
}

type blueprint struct {
	fullName      plugin.FullName
	specification sdk.Specification
	constructor   ProcessorPluginConstructor
}

type ProcessorPluginConstructor func(log.CtxLogger) sdk.Processor

func NewRegistry(
	logger log.CtxLogger,
	constructors map[string]ProcessorPluginConstructor,
	schemaRegistry schemaregistry.Registry,
) *Registry {
	// set schema service and logger for builtin processors
	schema.SchemaService = procutils.NewSchemaService(logger, schemaRegistry)
	pprocutils.Logger = logger.WithComponent("processor").
		ZerologWithComponent().
		Hook(ctxutil.ProcessorIDLogCtxHook{})

	logger = logger.WithComponent("plugin.processor.builtin.Registry")
	buildInfo, ok := debug.ReadBuildInfo()
	if !ok {
		// we are using modules, build info should always be available, we are staying on the safe side
		logger.Warn(context.Background()).Msg("build info not available, built-in plugin versions may not be read correctly")
		buildInfo = &debug.BuildInfo{} // prevent nil pointer exceptions
	}

	r := &Registry{
		plugins:        loadPlugins(buildInfo, constructors),
		logger:         logger,
		schemaRegistry: schemaRegistry,
	}
	logger.Info(context.Background()).Int("count", len(r.List())).Msg("builtin processor plugins initialized")
	return r
}

func loadPlugins(buildInfo *debug.BuildInfo, constructors map[string]ProcessorPluginConstructor) map[string]map[string]blueprint {
	plugins := make(map[string]map[string]blueprint, len(constructors))
	for moduleName, constructor := range constructors {
		specs, err := getSpecification(moduleName, constructor, buildInfo)
		if err != nil {
			// stop initialization if a built-in plugin is misbehaving
			panic(err)
		}

		versionMap := plugins[specs.Name]
		if versionMap == nil {
			versionMap = make(map[string]blueprint)
			plugins[specs.Name] = versionMap
		}

		fullName := newFullName(specs.Name, specs.Version)
		if _, ok := versionMap[specs.Version]; ok {
			panic(cerrors.Errorf("plugin %q already registered", fullName))
		}

		bp := blueprint{
			fullName:      fullName,
			constructor:   constructor,
			specification: specs,
		}
		versionMap[specs.Version] = bp

		latestBp, ok := versionMap[plugin.PluginVersionLatest]
		if !ok || fullName.PluginVersionGreaterThan(latestBp.fullName) {
			versionMap[plugin.PluginVersionLatest] = bp
		}
	}
	return plugins
}

func getSpecification(moduleName string, constructor ProcessorPluginConstructor, buildInfo *debug.BuildInfo) (sdk.Specification, error) {
	procPlugin := constructor(log.CtxLogger{})
	specs, err := procPlugin.Specification()
	if err != nil {
		return sdk.Specification{}, err
	}

	if version := getModuleVersion(buildInfo.Deps, moduleName); version != "" {
		// overwrite version with the import version
		specs.Version = version
	}

	return specs, nil
}

func getModuleVersion(deps []*debug.Module, moduleName string) string {
	for _, dep := range deps {
		if dep.Path == moduleName {
			if dep.Replace != nil {
				return dep.Replace.Version
			}
			return dep.Version
		}
	}
	return ""
}

func newFullName(pluginName, pluginVersion string) plugin.FullName {
	return plugin.NewFullName(plugin.PluginTypeBuiltin, pluginName, pluginVersion)
}

func (r *Registry) NewProcessor(_ context.Context, fullName plugin.FullName, id string) (sdk.Processor, error) {
	versionMap, ok := r.plugins[fullName.PluginName()]
	if !ok {
		return nil, plugin.ErrPluginNotFound
	}
	b, ok := versionMap[fullName.PluginVersion()]
	if !ok {
		availableVersions := make([]string, 0, len(versionMap))
		for k := range versionMap {
			availableVersions = append(availableVersions, k)
		}
		return nil, cerrors.Errorf("could not find builtin plugin %q, only found versions %v: %w", fullName, availableVersions, plugin.ErrPluginNotFound)
	}

	p := b.constructor(r.logger)
	if sr, setSR := p.(schemaRegistryProcessor); setSR {
		sr.SetSchemaRegistry(r.schemaRegistry)
	}

	// Apply default middleware since built-in processors are created
	// without the middleware applied.
	// This is done by Conduit only for the built-in processors.
	// In the standalone processors, the Run() method adds the middleware.
	p = sdk.ProcessorWithMiddleware(p, sdk.DefaultProcessorMiddleware(p.MiddlewareOptions()...)...)
	// attach processor ID for logs
	p = newProcessorWithID(p, id)

	return p, nil
}

func (r *Registry) List() map[plugin.FullName]sdk.Specification {
	specs := make(map[plugin.FullName]sdk.Specification, len(r.plugins))
	for _, versions := range r.plugins {
		for version, bp := range versions {
			if version == plugin.PluginVersionLatest {
				continue // skip latest versions
			}
			specs[bp.fullName] = bp.specification
		}
	}
	return specs
}<|MERGE_RESOLUTION|>--- conflicted
+++ resolved
@@ -41,7 +41,6 @@
 )
 
 var DefaultBuiltinProcessors = map[string]ProcessorPluginConstructor{
-<<<<<<< HEAD
 	"avro.decode":         Constructor(avro.NewDecodeProcessor),
 	"avro.encode":         Constructor(avro.NewEncodeProcessor),
 	"base64.decode":       Constructor(base64.NewDecodeProcessor),
@@ -64,31 +63,6 @@
 	"unwrap.kafkaconnect": Constructor(unwrap.NewKafkaConnectProcessor),
 	"unwrap.opencdc":      Constructor(unwrap.NewOpenCDCProcessor),
 	"webhook.http":        Constructor(webhook.NewHTTPProcessor),
-=======
-	"avro.decode":         constructor(avro.NewDecodeProcessor),
-	"avro.encode":         constructor(avro.NewEncodeProcessor),
-	"base64.decode":       constructor(base64.NewDecodeProcessor),
-	"base64.encode":       constructor(base64.NewEncodeProcessor),
-	"cohere.command":      constructor(cohere.NewCommandProcessor),
-	"cohere.embed":        constructor(cohere.NewEmbedProcessor),
-	"cohere.rerank":       constructor(cohere.NewRerankProcessor),
-	"custom.javascript":   constructor(custom.NewJavascriptProcessor),
-	"error":               constructor(impl.NewErrorProcessor),
-	"filter":              constructor(impl.NewFilterProcessor),
-	"field.convert":       constructor(field.NewConvertProcessor),
-	"field.exclude":       constructor(field.NewExcludeProcessor),
-	"field.rename":        constructor(field.NewRenameProcessor),
-	"field.set":           constructor(field.NewSetProcessor),
-	"json.decode":         constructor(json.NewDecodeProcessor),
-	"json.encode":         constructor(json.NewEncodeProcessor),
-	"ollama.request":      constructor(ollama.NewOllamaProcessor),
-	"openai.embed":        constructor(openai.NewEmbeddingsProcessor),
-	"openai.textgen":      constructor(openai.NewTextgenProcessor),
-	"unwrap.debezium":     constructor(unwrap.NewDebeziumProcessor),
-	"unwrap.kafkaconnect": constructor(unwrap.NewKafkaConnectProcessor),
-	"unwrap.opencdc":      constructor(unwrap.NewOpenCDCProcessor),
-	"webhook.http":        constructor(webhook.NewHTTPProcessor),
->>>>>>> 72ca688e
 }
 
 func Constructor[T sdk.Processor](p func(log.CtxLogger) T) ProcessorPluginConstructor {
