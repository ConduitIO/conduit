// Copyright © 2022 Meroxa, Inc.
//
// Licensed under the Apache License, Version 2.0 (the "License");
// you may not use this file except in compliance with the License.
// You may obtain a copy of the License at
//
//     http://www.apache.org/licenses/LICENSE-2.0
//
// Unless required by applicable law or agreed to in writing, software
// distributed under the License is distributed on an "AS IS" BASIS,
// WITHOUT WARRANTIES OR CONDITIONS OF ANY KIND, either express or implied.
// See the License for the specific language governing permissions and
// limitations under the License.

package fromplugin

import (
	"github.com/conduitio/conduit-connector-protocol/cpluginv1"
	connectorPlugin "github.com/conduitio/conduit/pkg/plugin/connector"
)

func _() {
	// An "invalid array index" compiler error signifies that the constant values have changed.
	var vTypes [1]struct{}
	_ = vTypes[int(cpluginv1.ValidationTypeRequired)-int(connectorPlugin.ValidationTypeRequired)]
	_ = vTypes[int(cpluginv1.ValidationTypeLessThan)-int(connectorPlugin.ValidationTypeLessThan)]
	_ = vTypes[int(cpluginv1.ValidationTypeGreaterThan)-int(connectorPlugin.ValidationTypeGreaterThan)]
	_ = vTypes[int(cpluginv1.ValidationTypeInclusion)-int(connectorPlugin.ValidationTypeInclusion)]
	_ = vTypes[int(cpluginv1.ValidationTypeExclusion)-int(connectorPlugin.ValidationTypeExclusion)]
	_ = vTypes[int(cpluginv1.ValidationTypeRegex)-int(connectorPlugin.ValidationTypeRegex)]
	// parameter types
	_ = vTypes[int(cpluginv1.ParameterTypeString)-int(connectorPlugin.ParameterTypeString)]
	_ = vTypes[int(cpluginv1.ParameterTypeInt)-int(connectorPlugin.ParameterTypeInt)]
	_ = vTypes[int(cpluginv1.ParameterTypeFloat)-int(connectorPlugin.ParameterTypeFloat)]
	_ = vTypes[int(cpluginv1.ParameterTypeBool)-int(connectorPlugin.ParameterTypeBool)]
	_ = vTypes[int(cpluginv1.ParameterTypeFile)-int(connectorPlugin.ParameterTypeFile)]
	_ = vTypes[int(cpluginv1.ParameterTypeDuration)-int(connectorPlugin.ParameterTypeDuration)]
}

func SpecifierSpecifyResponse(in cpluginv1.SpecifierSpecifyResponse) (connectorPlugin.Specification, error) {
	specMap := func(params map[string]cpluginv1.SpecifierParameter) map[string]connectorPlugin.Parameter {
		out := make(map[string]connectorPlugin.Parameter)
		for k, v := range params {
			out[k] = SpecifierParameter(v)
		}
		return out
	}

	return connectorPlugin.Specification{
		Name:              in.Name,
		Summary:           in.Summary,
		Description:       in.Description,
		Version:           in.Version,
		Author:            in.Author,
		DestinationParams: specMap(in.DestinationParams),
		SourceParams:      specMap(in.SourceParams),
	}, nil
}

func SpecifierParameter(in cpluginv1.SpecifierParameter) connectorPlugin.Parameter {
	validations := make([]connectorPlugin.Validation, len(in.Validations))

	requiredExists := false
	for i, v := range in.Validations {
		validations[i] = connectorPlugin.Validation{
			Type:  connectorPlugin.ValidationType(v.Type),
			Value: v.Value,
		}
		if v.Type == cpluginv1.ValidationTypeRequired {
			requiredExists = true
		}
	}
	//nolint:staticcheck // needed for backward compatibility
	// in.Required is converted to a validation of type ValidationTypeRequired
	// making sure not to duplicate the required validation
	//nolint:staticcheck // we're fine keeping Required for BWC
	if in.Required && !requiredExists {
<<<<<<< HEAD
		//nolint:makezero // regarding ' append to slice `validations` with non-zero initialized length'
		// we don't know upfront if we'll have this additional validation or not
=======
		//nolint:makezero // we don't know upfront if we need add this validation
>>>>>>> 97b0d1a3
		validations = append(validations, connectorPlugin.Validation{
			Type: connectorPlugin.ValidationTypeRequired,
		})
	}

	return connectorPlugin.Parameter{
		Default:     in.Default,
		Type:        cpluginv1ParamTypeToPluginParamType(in.Type),
		Description: in.Description,
		Validations: validations,
	}
}

func cpluginv1ParamTypeToPluginParamType(t cpluginv1.ParameterType) connectorPlugin.ParameterType {
	// default type should be string
	if t == 0 {
		return connectorPlugin.ParameterTypeString
	}
	return connectorPlugin.ParameterType(t)
}<|MERGE_RESOLUTION|>--- conflicted
+++ resolved
@@ -73,14 +73,9 @@
 	//nolint:staticcheck // needed for backward compatibility
 	// in.Required is converted to a validation of type ValidationTypeRequired
 	// making sure not to duplicate the required validation
-	//nolint:staticcheck // we're fine keeping Required for BWC
 	if in.Required && !requiredExists {
-<<<<<<< HEAD
 		//nolint:makezero // regarding ' append to slice `validations` with non-zero initialized length'
 		// we don't know upfront if we'll have this additional validation or not
-=======
-		//nolint:makezero // we don't know upfront if we need add this validation
->>>>>>> 97b0d1a3
 		validations = append(validations, connectorPlugin.Validation{
 			Type: connectorPlugin.ValidationTypeRequired,
 		})
