// Copyright © 2022 Meroxa, Inc.
//
// Licensed under the Apache License, Version 2.0 (the "License");
// you may not use this file except in compliance with the License.
// You may obtain a copy of the License at
//
//     http://www.apache.org/licenses/LICENSE-2.0
//
// Unless required by applicable law or agreed to in writing, software
// distributed under the License is distributed on an "AS IS" BASIS,
// WITHOUT WARRANTIES OR CONDITIONS OF ANY KIND, either express or implied.
// See the License for the specific language governing permissions and
// limitations under the License.

package builtin

import (
	"context"
	"github.com/conduitio/conduit-connector-sdk/schema"
	"github.com/conduitio/conduit/pkg/schemaregistry"
	"runtime/debug"

	file "github.com/conduitio/conduit-connector-file"
	generator "github.com/conduitio/conduit-connector-generator"
	kafka "github.com/conduitio/conduit-connector-kafka"
	connLog "github.com/conduitio/conduit-connector-log"
	"github.com/conduitio/conduit-connector-protocol/pconnector"
	s3 "github.com/conduitio/conduit-connector-s3"
	sdk "github.com/conduitio/conduit-connector-sdk"
	"github.com/conduitio/conduit/pkg/foundation/cerrors"
	"github.com/conduitio/conduit/pkg/foundation/log"
	"github.com/conduitio/conduit/pkg/plugin"
	"github.com/conduitio/conduit/pkg/plugin/connector"
)

var (
	// DefaultBuiltinConnectors contains the default built-in connectors.
	// The key of the map is the import path of the module
	// containing the connector implementation.
<<<<<<< HEAD
	DefaultBuiltinConnectors = map[string]sdk.Connector{
		"github.com/conduitio/conduit-connector-file":      file.Connector,
		"github.com/conduitio/conduit-connector-kafka":     kafka.Connector,
		"github.com/conduitio/conduit-connector-generator": generator.Connector,
		"github.com/conduitio/conduit-connector-s3":        s3.Connector,
		"github.com/conduitio/conduit-connector-postgres":  postgres.Connector,
		"github.com/conduitio/conduit-connector-log":       connLog.Connector,
=======
	DefaultDispenserFactories = map[string]DispenserFactory{
		// TODO update connectors to latest SDK and uncomment
		"github.com/conduitio/conduit-connector-file":      NewDispenserFactory(file.Connector),
		"github.com/conduitio/conduit-connector-generator": NewDispenserFactory(generator.Connector),
		"github.com/conduitio/conduit-connector-kafka":     NewDispenserFactory(kafka.Connector),
		"github.com/conduitio/conduit-connector-log":       NewDispenserFactory(connLog.Connector),
		// "github.com/conduitio/conduit-connector-postgres":  NewDispenserFactory(postgres.Connector),
		"github.com/conduitio/conduit-connector-s3": NewDispenserFactory(s3.Connector),
>>>>>>> 4af73d69
	}
)

type Registry struct {
	logger log.CtxLogger

	// plugins stores plugin blueprints in a 2D map, first key is the plugin
	// name, the second key is the plugin version
	plugins map[string]map[string]blueprint
}

type blueprint struct {
	fullName         plugin.FullName
<<<<<<< HEAD
	specification    connector.Specification
	dispenserFactory dispenserFactory
=======
	specification    pconnector.Specification
	dispenserFactory DispenserFactory
>>>>>>> 4af73d69
}

type dispenserFactory func(name plugin.FullName, logger log.CtxLogger) connector.Dispenser

func newDispenserFactory(conn sdk.Connector) dispenserFactory {
	if conn.NewSource == nil {
		conn.NewSource = func() sdk.Source { return nil }
	}
	if conn.NewDestination == nil {
		conn.NewDestination = func() sdk.Destination { return nil }
	}

	return func(name plugin.FullName, logger log.CtxLogger) connector.Dispenser {
		return NewDispenser(
			name,
			logger,
			func() pconnector.SpecifierPlugin {
				return sdk.NewSpecifierPlugin(conn.NewSpecification(), conn.NewSource(), conn.NewDestination())
			},
			func() pconnector.SourcePlugin { return sdk.NewSourcePlugin(conn.NewSource()) },
			func() pconnector.DestinationPlugin { return sdk.NewDestinationPlugin(conn.NewDestination()) },
		)
	}
}

func NewRegistry(logger log.CtxLogger, connectors map[string]sdk.Connector, service schemaregistry.Service) *Registry {
	logger = logger.WithComponentFromType(Registry{})
	buildInfo, ok := debug.ReadBuildInfo()
	if !ok {
		// we are using modules, build info should always be available, we are staying on the safe side
		logger.Warn(context.Background()).Msg("build info not available, built-in plugin versions may not be read correctly")
		buildInfo = &debug.BuildInfo{} // prevent nil pointer exceptions
	}

	// The built-in plugins use Conduit's own schema service
	// (through an adapter that converts it to a pschema.Service).
	schema.Service = schemaregistry.NewProtocolServiceAdapter(service)

	r := &Registry{
		plugins: loadPlugins(buildInfo, connectors),
		logger:  logger,
	}
	logger.Info(context.Background()).Int("count", len(r.List())).Msg("builtin plugins initialized")
	return r
}

func loadPlugins(buildInfo *debug.BuildInfo, connectors map[string]sdk.Connector) map[string]map[string]blueprint {
	plugins := make(map[string]map[string]blueprint, len(connectors))
	for moduleName, conn := range connectors {
		factory := newDispenserFactory(conn)

		specs, err := getSpecification(moduleName, factory, buildInfo)
		if err != nil {
			// stop initialization if a built-in plugin is misbehaving
			panic(err)
		}

		versionMap := plugins[specs.Name]
		if versionMap == nil {
			versionMap = make(map[string]blueprint)
			plugins[specs.Name] = versionMap
		}

		fullName := newFullName(specs.Name, specs.Version)
		if _, ok := versionMap[specs.Version]; ok {
			panic(cerrors.Errorf("plugin %q already registered", fullName))
		}

		bp := blueprint{
			fullName:         fullName,
			dispenserFactory: factory,
			specification:    specs,
		}
		versionMap[specs.Version] = bp

		latestBp, ok := versionMap[plugin.PluginVersionLatest]
		if !ok || fullName.PluginVersionGreaterThan(latestBp.fullName) {
			versionMap[plugin.PluginVersionLatest] = bp
		}
	}
	return plugins
}

<<<<<<< HEAD
func getSpecification(moduleName string, factory dispenserFactory, buildInfo *debug.BuildInfo) (connector.Specification, error) {
=======
func getSpecification(moduleName string, factory DispenserFactory, buildInfo *debug.BuildInfo) (pconnector.Specification, error) {
>>>>>>> 4af73d69
	dispenser := factory("", log.CtxLogger{})
	specPlugin, err := dispenser.DispenseSpecifier()
	if err != nil {
		return pconnector.Specification{}, cerrors.Errorf("could not dispense specifier for built in plugin: %w", err)
	}
	resp, err := specPlugin.Specify(context.Background(), pconnector.SpecifierSpecifyRequest{})
	if err != nil {
		return pconnector.Specification{}, cerrors.Errorf("could not get specs for built in plugin: %w", err)
	}

	if version := getModuleVersion(buildInfo.Deps, moduleName); version != "" {
		// overwrite version with the import version
		resp.Specification.Version = version
	}

	return resp.Specification, nil
}

func getModuleVersion(deps []*debug.Module, moduleName string) string {
	for _, dep := range deps {
		if dep.Path == moduleName {
			if dep.Replace != nil {
				return dep.Replace.Version
			}
			return dep.Version
		}
	}
	return ""
}

func newFullName(pluginName, pluginVersion string) plugin.FullName {
	return plugin.NewFullName(plugin.PluginTypeBuiltin, pluginName, pluginVersion)
}

func (r *Registry) NewDispenser(logger log.CtxLogger, fullName plugin.FullName) (connector.Dispenser, error) {
	versionMap, ok := r.plugins[fullName.PluginName()]
	if !ok {
		return nil, plugin.ErrPluginNotFound
	}
	b, ok := versionMap[fullName.PluginVersion()]
	if !ok {
		availableVersions := make([]string, 0, len(versionMap))
		for k := range versionMap {
			availableVersions = append(availableVersions, k)
		}
		return nil, cerrors.Errorf("could not find builtin plugin %q, only found versions %v: %w", fullName, availableVersions, plugin.ErrPluginNotFound)
	}

	return b.dispenserFactory(fullName, logger), nil
}

func (r *Registry) List() map[plugin.FullName]pconnector.Specification {
	specs := make(map[plugin.FullName]pconnector.Specification, len(r.plugins))
	for _, versions := range r.plugins {
		for version, bp := range versions {
			if version == plugin.PluginVersionLatest {
				continue // skip latest versions
			}
			specs[bp.fullName] = bp.specification
		}
	}
	return specs
}<|MERGE_RESOLUTION|>--- conflicted
+++ resolved
@@ -24,6 +24,7 @@
 	generator "github.com/conduitio/conduit-connector-generator"
 	kafka "github.com/conduitio/conduit-connector-kafka"
 	connLog "github.com/conduitio/conduit-connector-log"
+	postgres "github.com/conduitio/conduit-connector-postgres"
 	"github.com/conduitio/conduit-connector-protocol/pconnector"
 	s3 "github.com/conduitio/conduit-connector-s3"
 	sdk "github.com/conduitio/conduit-connector-sdk"
@@ -37,7 +38,6 @@
 	// DefaultBuiltinConnectors contains the default built-in connectors.
 	// The key of the map is the import path of the module
 	// containing the connector implementation.
-<<<<<<< HEAD
 	DefaultBuiltinConnectors = map[string]sdk.Connector{
 		"github.com/conduitio/conduit-connector-file":      file.Connector,
 		"github.com/conduitio/conduit-connector-kafka":     kafka.Connector,
@@ -45,16 +45,6 @@
 		"github.com/conduitio/conduit-connector-s3":        s3.Connector,
 		"github.com/conduitio/conduit-connector-postgres":  postgres.Connector,
 		"github.com/conduitio/conduit-connector-log":       connLog.Connector,
-=======
-	DefaultDispenserFactories = map[string]DispenserFactory{
-		// TODO update connectors to latest SDK and uncomment
-		"github.com/conduitio/conduit-connector-file":      NewDispenserFactory(file.Connector),
-		"github.com/conduitio/conduit-connector-generator": NewDispenserFactory(generator.Connector),
-		"github.com/conduitio/conduit-connector-kafka":     NewDispenserFactory(kafka.Connector),
-		"github.com/conduitio/conduit-connector-log":       NewDispenserFactory(connLog.Connector),
-		// "github.com/conduitio/conduit-connector-postgres":  NewDispenserFactory(postgres.Connector),
-		"github.com/conduitio/conduit-connector-s3": NewDispenserFactory(s3.Connector),
->>>>>>> 4af73d69
 	}
 )
 
@@ -68,13 +58,8 @@
 
 type blueprint struct {
 	fullName         plugin.FullName
-<<<<<<< HEAD
-	specification    connector.Specification
+	specification    pconnector.Specification
 	dispenserFactory dispenserFactory
-=======
-	specification    pconnector.Specification
-	dispenserFactory DispenserFactory
->>>>>>> 4af73d69
 }
 
 type dispenserFactory func(name plugin.FullName, logger log.CtxLogger) connector.Dispenser
@@ -158,11 +143,7 @@
 	return plugins
 }
 
-<<<<<<< HEAD
-func getSpecification(moduleName string, factory dispenserFactory, buildInfo *debug.BuildInfo) (connector.Specification, error) {
-=======
-func getSpecification(moduleName string, factory DispenserFactory, buildInfo *debug.BuildInfo) (pconnector.Specification, error) {
->>>>>>> 4af73d69
+func getSpecification(moduleName string, factory dispenserFactory, buildInfo *debug.BuildInfo) (pconnector.Specification, error) {
 	dispenser := factory("", log.CtxLogger{})
 	specPlugin, err := dispenser.DispenseSpecifier()
 	if err != nil {
