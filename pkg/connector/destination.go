--- conflicted
+++ resolved
@@ -81,21 +81,16 @@
 	d.XConfig = c
 }
 
-<<<<<<< HEAD
-func (s *destination) ProvisionedBy() ProvisionType {
-	return s.XProvisionedBy
-}
-
-func (s *destination) SetProvisionedBy(p ProvisionType) {
-	s.XProvisionedBy = p
-}
-
-func (s *destination) CreatedAt() time.Time {
-	return s.XCreatedAt
-=======
+func (d *destination) ProvisionedBy() ProvisionType {
+	return d.XProvisionedBy
+}
+
+func (d *destination) SetProvisionedBy(p ProvisionType) {
+	d.XProvisionedBy = p
+}
+
 func (d *destination) CreatedAt() time.Time {
 	return d.XCreatedAt
->>>>>>> 8de9337b
 }
 
 func (d *destination) UpdatedAt() time.Time {
