--- conflicted
+++ resolved
@@ -62,15 +62,10 @@
 	wg sync.WaitGroup
 }
 
-<<<<<<< HEAD
 var _ Destination = (*destination)(nil)
 
-func (s *destination) ID() string {
-	return s.XID
-=======
 func (d *destination) ID() string {
 	return d.XID
->>>>>>> 874bb86d
 }
 
 func (d *destination) Type() Type {
@@ -165,41 +160,32 @@
 
 	d.logger.Info(ctx).Msg("destination connector plugin successfully started")
 
-<<<<<<< HEAD
-	s.plugin = dest
-	s.stopStream = cancelStreamCtx
-	s.persister.ConnectorStarted()
-	return nil
-}
-
-func (s *destination) Stop(ctx context.Context, lastPosition record.Position) error {
-	cleanup, err := s.preparePluginCall()
+	d.plugin = dest
+	d.stopStream = cancelStreamCtx
+	d.persister.ConnectorStarted()
+	return nil
+}
+
+func (d *destination) Stop(ctx context.Context, lastPosition record.Position) error {
+	cleanup, err := d.preparePluginCall()
 	defer cleanup()
 	if err != nil {
 		return err
 	}
 
-	s.logger.Debug(ctx).
+	d.logger.Debug(ctx).
 		Bytes(log.RecordPositionField, lastPosition).
 		Msg("sending stop signal to destination connector plugin")
-	err = s.plugin.Stop(ctx, lastPosition)
+	err = d.plugin.Stop(ctx, lastPosition)
 	if err != nil {
 		return cerrors.Errorf("could not stop destination plugin: %w", err)
 	}
 
-	s.logger.Debug(ctx).Msg("destination connector plugin successfully responded to stop signal")
-	return nil
-}
-
-func (s *destination) Teardown(ctx context.Context) error {
-=======
-	d.plugin = dest
-	d.persister.ConnectorStarted()
+	d.logger.Debug(ctx).Msg("destination connector plugin successfully responded to stop signal")
 	return nil
 }
 
 func (d *destination) Teardown(ctx context.Context) error {
->>>>>>> 874bb86d
 	// lock destination as we are about to mutate the plugin field
 	d.m.Lock()
 	defer d.m.Unlock()
@@ -207,29 +193,17 @@
 		return plugin.ErrPluginNotRunning
 	}
 
-<<<<<<< HEAD
 	// close stream
-	if s.stopStream != nil {
-		s.stopStream()
-		s.stopStream = nil
+	if d.stopStream != nil {
+		d.stopStream()
+		d.stopStream = nil
 	}
 
 	// wait for any calls to the plugin to stop running first (e.g. Stop, Ack or Write)
-	s.wg.Wait()
-
-	s.logger.Debug(ctx).Msg("tearing down destination connector plugin")
-	err := s.plugin.Teardown(ctx)
-=======
-	d.logger.Debug(ctx).Msg("stopping destination connector plugin")
-	err := d.plugin.Stop(ctx)
-
-	// wait for any calls to the plugin to stop running first (e.g. Ack or Write)
 	d.wg.Wait()
 
 	d.logger.Debug(ctx).Msg("tearing down destination connector plugin")
-	err = multierror.Append(err, d.plugin.Teardown(ctx))
->>>>>>> 874bb86d
-
+	err := d.plugin.Teardown(ctx)
 	d.plugin = nil
 	d.persister.ConnectorStopped()
 
@@ -237,11 +211,7 @@
 		return cerrors.Errorf("could not tear down destination connector plugin: %w", err)
 	}
 
-<<<<<<< HEAD
-	s.logger.Info(ctx).Msg("destination connector plugin successfully torn down")
-=======
-	d.logger.Info(ctx).Msg("connector plugin successfully torn down")
->>>>>>> 874bb86d
+	d.logger.Info(ctx).Msg("destination connector plugin successfully torn down")
 	return nil
 }
 
