// Copyright © 2022 Meroxa, Inc.
//
// Licensed under the Apache License, Version 2.0 (the "License");
// you may not use this file except in compliance with the License.
// You may obtain a copy of the License at
//
//     http://www.apache.org/licenses/LICENSE-2.0
//
// Unless required by applicable law or agreed to in writing, software
// distributed under the License is distributed on an "AS IS" BASIS,
// WITHOUT WARRANTIES OR CONDITIONS OF ANY KIND, either express or implied.
// See the License for the specific language governing permissions and
// limitations under the License.

package conduit

import (
	"os"

	sdk "github.com/conduitio/conduit-connector-sdk"
	"github.com/conduitio/conduit/pkg/foundation/cerrors"
	"github.com/conduitio/conduit/pkg/foundation/database"
	"github.com/conduitio/conduit/pkg/foundation/log"
	"github.com/conduitio/conduit/pkg/plugin/connector/builtin"
	"github.com/rs/zerolog"
)

const (
	DBTypeBadger   = "badger"
	DBTypePostgres = "postgres"
	DBTypeInMemory = "inmemory"
<<<<<<< HEAD

	SchemaRegistryTypeConfluent = "confluent"
	SchemaRegistryTypeBuiltin   = "builtin"
=======
	DBTypeSQLite   = "sqlite"
>>>>>>> fd9f261f
)

// Config holds all configurable values for Conduit.
type Config struct {
	DB struct {
		// When Driver is specified it takes precedence over other DB related
		// fields.
		Driver database.DB

		Type   string
		Badger struct {
			Path string
		}
		Postgres struct {
			ConnectionString string
			Table            string
		}
		SQLite struct {
			Path  string
			Table string
		}
	}

	API struct {
		Enabled bool

		HTTP struct {
			Address string
		}
		GRPC struct {
			Address string
		}
	}

	Log struct {
		Level  string
		Format string
	}

	Connectors struct {
		Path string
	}

	Processors struct {
		Path string
	}

	Pipelines struct {
		Path        string
		ExitOnError bool
	}

	ConnectorPlugins map[string]sdk.Connector

	dev struct {
		cpuprofile   string
		memprofile   string
		blockprofile string
	}

	SchemaRegistry struct {
		Type string

		Confluent struct {
			ConnectionString string
		}
	}
}

func DefaultConfig() Config {
	var cfg Config
	cfg.DB.Type = DBTypeBadger
	cfg.DB.Badger.Path = "conduit.db"
	cfg.DB.Postgres.Table = "conduit_kv_store"
	cfg.DB.SQLite.Path = "conduit.db"
	cfg.DB.SQLite.Table = "conduit_kv_store"
	cfg.API.Enabled = true
	cfg.API.HTTP.Address = ":8080"
	cfg.API.GRPC.Address = ":8084"
	cfg.Log.Level = "info"
	cfg.Log.Format = "cli"
	cfg.Connectors.Path = "./connectors"
	cfg.Processors.Path = "./processors"
	cfg.Pipelines.Path = "./pipelines"
	cfg.SchemaRegistry.Type = SchemaRegistryTypeBuiltin

	cfg.ConnectorPlugins = builtin.DefaultBuiltinConnectors
	return cfg
}

<<<<<<< HEAD
func (c Config) validateDBConfig() error {
	if c.DB.Driver == nil {
		switch c.DB.Type {
		case DBTypeBadger:
			if c.DB.Badger.Path == "" {
				return requiredConfigFieldErr("db.badger.path")
			}
		case DBTypePostgres:
			if c.DB.Postgres.ConnectionString == "" {
				return requiredConfigFieldErr("db.postgres.connection-string")
			}
			if c.DB.Postgres.Table == "" {
				return requiredConfigFieldErr("db.postgres.table")
			}
		case DBTypeInMemory:
			// all good
		default:
			return invalidConfigFieldErr("db.type")
		}
=======
func (c Config) Validate() error {
	// TODO simplify validation with struct tags

	if err := c.validateDBConfig(); err != nil {
		return err
>>>>>>> fd9f261f
	}
	return nil
}

func (c Config) validateSchemaRegistryConfig() error {
	switch c.SchemaRegistry.Type {
	case SchemaRegistryTypeConfluent:
		if c.SchemaRegistry.Confluent.ConnectionString == "" {
			return requiredConfigFieldErr("schema-registry.confluent.connection-string")
		}
	case SchemaRegistryTypeBuiltin:
		// all good
	default:
		return invalidConfigFieldErr("schema-registry.type")
	}
	return nil
}

func (c Config) Validate() error {
	// TODO simplify validation with struct tags

	if err := c.validateDBConfig(); err != nil {
		return err
	}

	if err := c.validateSchemaRegistryConfig(); err != nil {
		return err
	}

	if c.API.Enabled {
		if c.API.GRPC.Address == "" {
			return requiredConfigFieldErr("grpc.address")
		}
		if c.API.HTTP.Address == "" {
			return requiredConfigFieldErr("http.address")
		}
	}

	if c.Log.Level == "" {
		return requiredConfigFieldErr("log.level")
	}
	_, err := zerolog.ParseLevel(c.Log.Level)
	if err != nil {
		return invalidConfigFieldErr("log.level")
	}

	if c.Log.Format == "" {
		return requiredConfigFieldErr("log.format")
	}
	_, err = log.ParseFormat(c.Log.Format)
	if err != nil {
		return invalidConfigFieldErr("log.format")
	}

	if c.Pipelines.Path == "" {
		return requiredConfigFieldErr("pipelines.path")
	}
	// check if folder exists
	_, err = os.Stat(c.Pipelines.Path)
	if c.Pipelines.Path != "./pipelines" && os.IsNotExist(err) {
		return invalidConfigFieldErr("pipelines.path")
	}

	return nil
}

func (c Config) validateDBConfig() error {
	if c.DB.Driver == nil {
		switch c.DB.Type {
		case DBTypeBadger:
			if c.DB.Badger.Path == "" {
				return requiredConfigFieldErr("db.badger.path")
			}
		case DBTypePostgres:
			if c.DB.Postgres.ConnectionString == "" {
				return requiredConfigFieldErr("db.postgres.connection-string")
			}
			if c.DB.Postgres.Table == "" {
				return requiredConfigFieldErr("db.postgres.table")
			}
		case DBTypeInMemory:
			// all good
		case DBTypeSQLite:
			if c.DB.SQLite.Path == "" {
				return requiredConfigFieldErr("db.sqlite.path")
			}
			if c.DB.SQLite.Table == "" {
				return requiredConfigFieldErr("db.sqlite.table")
			}
		default:
			return invalidConfigFieldErr("db.type")
		}
	}

	return nil
}

func invalidConfigFieldErr(name string) error {
	return cerrors.Errorf("%q config value is invalid", name)
}

func requiredConfigFieldErr(name string) error {
	return cerrors.Errorf("%q config value is required", name)
}<|MERGE_RESOLUTION|>--- conflicted
+++ resolved
@@ -29,13 +29,10 @@
 	DBTypeBadger   = "badger"
 	DBTypePostgres = "postgres"
 	DBTypeInMemory = "inmemory"
-<<<<<<< HEAD
+	DBTypeSQLite   = "sqlite"
 
 	SchemaRegistryTypeConfluent = "confluent"
 	SchemaRegistryTypeBuiltin   = "builtin"
-=======
-	DBTypeSQLite   = "sqlite"
->>>>>>> fd9f261f
 )
 
 // Config holds all configurable values for Conduit.
@@ -126,7 +123,6 @@
 	return cfg
 }
 
-<<<<<<< HEAD
 func (c Config) validateDBConfig() error {
 	if c.DB.Driver == nil {
 		switch c.DB.Type {
@@ -143,16 +139,16 @@
 			}
 		case DBTypeInMemory:
 			// all good
+		case DBTypeSQLite:
+			if c.DB.SQLite.Path == "" {
+				return requiredConfigFieldErr("db.sqlite.path")
+			}
+			if c.DB.SQLite.Table == "" {
+				return requiredConfigFieldErr("db.sqlite.table")
+			}
 		default:
 			return invalidConfigFieldErr("db.type")
 		}
-=======
-func (c Config) Validate() error {
-	// TODO simplify validation with struct tags
-
-	if err := c.validateDBConfig(); err != nil {
-		return err
->>>>>>> fd9f261f
 	}
 	return nil
 }
@@ -219,37 +215,6 @@
 	return nil
 }
 
-func (c Config) validateDBConfig() error {
-	if c.DB.Driver == nil {
-		switch c.DB.Type {
-		case DBTypeBadger:
-			if c.DB.Badger.Path == "" {
-				return requiredConfigFieldErr("db.badger.path")
-			}
-		case DBTypePostgres:
-			if c.DB.Postgres.ConnectionString == "" {
-				return requiredConfigFieldErr("db.postgres.connection-string")
-			}
-			if c.DB.Postgres.Table == "" {
-				return requiredConfigFieldErr("db.postgres.table")
-			}
-		case DBTypeInMemory:
-			// all good
-		case DBTypeSQLite:
-			if c.DB.SQLite.Path == "" {
-				return requiredConfigFieldErr("db.sqlite.path")
-			}
-			if c.DB.SQLite.Table == "" {
-				return requiredConfigFieldErr("db.sqlite.table")
-			}
-		default:
-			return invalidConfigFieldErr("db.type")
-		}
-	}
-
-	return nil
-}
-
 func invalidConfigFieldErr(name string) error {
 	return cerrors.Errorf("%q config value is invalid", name)
 }
