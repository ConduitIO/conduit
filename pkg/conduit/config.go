--- conflicted
+++ resolved
@@ -43,15 +43,6 @@
 type Config struct {
 	ConduitCfgPath string `long:"config.path" usage:"global conduit configuration file" default:"./conduit.yaml"`
 
-<<<<<<< HEAD
-type ConfigAPI struct {
-	Enabled bool `long:"api.enabled" usage:"enable HTTP and gRPC API (this is required for the Conduit CLI)"`
-	HTTP    struct {
-		Address string `long:"http.address" usage:"address for serving the HTTP API"`
-	}
-	GRPC struct {
-		Address string `long:"grpc.address" usage:"address for serving the gRPC API"`
-=======
 	DB struct {
 		// When Driver is specified it takes precedence over other DB related
 		// fields.
@@ -69,7 +60,6 @@
 			Path  string `long:"db.sqlite.path" usage:"path to sqlite3 DB"`
 			Table string `long:"db.sqlite.table" usage:"sqlite3 table in which to store data (will be created if it does not exist)"`
 		}
->>>>>>> 7cca50d7
 	}
 
 	// TODO: Remove
