// Copyright © 2022 Meroxa, Inc.
//
// Licensed under the Apache License, Version 2.0 (the "License");
// you may not use this file except in compliance with the License.
// You may obtain a copy of the License at
//
//     http://www.apache.org/licenses/LICENSE-2.0
//
// Unless required by applicable law or agreed to in writing, software
// distributed under the License is distributed on an "AS IS" BASIS,
// WITHOUT WARRANTIES OR CONDITIONS OF ANY KIND, either express or implied.
// See the License for the specific language governing permissions and
// limitations under the License.

package conduit

import (
	"os"
	"path/filepath"
	"time"

	"github.com/conduitio/conduit-commons/database"
	sdk "github.com/conduitio/conduit-connector-sdk"
	"github.com/conduitio/conduit/pkg/foundation/cerrors"
	"github.com/conduitio/conduit/pkg/foundation/log"
	"github.com/conduitio/conduit/pkg/lifecycle"
	"github.com/conduitio/conduit/pkg/plugin/connector/builtin"
	"github.com/rs/zerolog"
	"golang.org/x/exp/constraints"
)

const (
	DBTypeBadger   = "badger"
	DBTypePostgres = "postgres"
	DBTypeInMemory = "inmemory"
	DBTypeSQLite   = "sqlite"

	SchemaRegistryTypeConfluent = "confluent"
	SchemaRegistryTypeBuiltin   = "builtin"
)

// Config holds all configurable values for Conduit.
type Config struct {
	ConduitCfgPath string `long:"config.path" usage:"global conduit configuration file" default:"./conduit.yaml"`

<<<<<<< HEAD
type ConfigAPI struct {
	Enabled bool `long:"api.enabled" usage:"enable HTTP and gRPC API"`
	HTTP    struct {
		Address string `long:"api.http.address" usage:"address for serving the HTTP API"`
	}
	GRPC struct {
		Address string `long:"api.grpc.address" usage:"address for serving the gRPC API"`
=======
	DB struct {
		// When Driver is specified it takes precedence over other DB related
		// fields.
		Driver database.DB

		Type   string `long:"db.type" usage:"database type; accepts badger,postgres,inmemory,sqlite"`
		Badger struct {
			Path string `long:"db.badger.path" usage:"path to badger DB"`
		}
		Postgres struct {
			ConnectionString string `long:"db.postgres.connection-string" usage:"postgres connection string, may be a database URL or in PostgreSQL keyword/value format"`
			Table            string `long:"db.postgres.table" usage:"postgres table in which to store data (will be created if it does not exist)"`
		}
		SQLite struct {
			Path  string `long:"db.sqlite.path" usage:"path to sqlite3 DB"`
			Table string `long:"db.sqlite.table" usage:"sqlite3 table in which to store data (will be created if it does not exist)"`
		}
>>>>>>> 397af3a8
	}

	API struct {
		Enabled bool `long:"api.enabled" usage:"enable HTTP and gRPC API"`
		HTTP    struct {
			Address string `long:"api.http.address" usage:"address for serving the HTTP API"`
		}
		GRPC struct {
			// This is the address where the gRPC API will be served which is shared as a global flag
			// for the Conduit CLI.
			Address string `long:"api.grpc.address" usage:"address for serving the gRPC API"`
		}
	}

<<<<<<< HEAD
// Config holds all configurable values for Conduit.
type Config struct {
	ConduitCfg struct {
		Path string `long:"config.path" usage:"global conduit configuration file" default:"./conduit.yaml"`
	} `mapstructure:"config"`

	DB  ConfigDB
	API ConfigAPI
	Log ConfigLog
=======
	Log struct {
		NewLogger func(level, format string) log.CtxLogger
		Level     string `long:"log.level" usage:"sets logging level; accepts debug, info, warn, error, trace"`
		Format    string `long:"log.format" usage:"sets the format of the logging; accepts json, cli"`
	}
>>>>>>> 397af3a8

	Connectors struct {
		Path string `long:"connectors.path" usage:"path to standalone connectors' directory"`
	}

	Processors struct {
		Path string `long:"processors.path" usage:"path to standalone processors' directory"`
	}

	Pipelines struct {
		Path           string `long:"pipelines.path" usage:"path to pipelines' directory"`
		ExitOnDegraded bool   `long:"pipelines.exit-on-degraded" mapstructure:"exit-on-degraded" usage:"exit Conduit if a pipeline is degraded"`
		ErrorRecovery  struct {
			// MinDelay is the minimum delay before restart: Default: 1 second
			MinDelay time.Duration `long:"pipelines.error-recovery.min-delay" mapstructure:"min-delay" usage:"minimum delay before restart"`
			// MaxDelay is the maximum delay before restart: Default: 10 minutes
			MaxDelay time.Duration `long:"pipelines.error-recovery.max-delay" mapstructure:"max-delay" usage:"maximum delay before restart"`
			// BackoffFactor is the factor by which the delay is multiplied after each restart: Default: 2
			BackoffFactor int `long:"pipelines.error-recovery.backoff-factor" mapstructure:"backoff-factor" usage:"backoff factor applied to the last delay"`
			// MaxRetries is the maximum number of restarts before the pipeline is considered unhealthy: Default: -1 (infinite)
			MaxRetries int64 `long:"pipelines.error-recovery.max-retries" mapstructure:"max-retries" usage:"maximum number of retries"`
			// MaxRetriesWindow is the duration window in which the max retries are counted: Default: 5 minutes
			MaxRetriesWindow time.Duration `long:"pipelines.error-recovery.max-retries-window" mapstructure:"max-retries-window" usage:"amount of time running without any errors after which a pipeline is considered healthy"`
		} `mapstructure:"error-recovery"`
	}

	ConnectorPlugins map[string]sdk.Connector

	SchemaRegistry struct {
		Type string `long:"schema-registry.type" usage:"schema registry type; accepts builtin,confluent"`

		Confluent struct {
			ConnectionString string `long:"schema-registry.confluent.connection-string" mapstructure:"connection-string" usage:"confluent schema registry connection string"`
		}
	} `mapstructure:"schema-registry"`

	Preview struct {
		// PipelineArchV2 enables the new pipeline architecture.
		PipelineArchV2 bool `long:"preview.pipeline-arch-v2" usage:"enables experimental pipeline architecture v2 (note that the new architecture currently supports only 1 source and 1 destination per pipeline)"`
	}

	Dev struct {
		CPUProfile   string `long:"dev.cpuprofile" usage:"write CPU profile to file"`
		MemProfile   string `long:"dev.memprofile" usage:"write memory profile to file"`
		BlockProfile string `long:"dev.blockprofile" usage:"write block profile to file"`
	}
}

func DefaultConfig() Config {
	dir, err := os.Getwd()
	if err != nil {
		panic(cerrors.Errorf("failed to get current directory: %w", err))
	}

	return DefaultConfigWithBasePath(dir)
}

func DefaultConfigWithBasePath(basePath string) Config {
	var cfg Config

	cfg.ConduitCfg.Path = filepath.Join(basePath, "conduit.yaml")

	cfg.DB.Type = DBTypeBadger
	cfg.DB.Badger.Path = filepath.Join(basePath, "conduit.db")
	cfg.DB.Postgres.Table = "conduit_kv_store"
	cfg.DB.SQLite.Path = filepath.Join(basePath, "conduit.db")
	cfg.DB.SQLite.Table = "conduit_kv_store"

	cfg.API.Enabled = true
	cfg.API.HTTP.Address = ":8080"
	cfg.API.GRPC.Address = ":8084"

	cfg.Log.NewLogger = newLogger
	cfg.Log.Level = "info"
	cfg.Log.Format = "cli"

	cfg.Connectors.Path = filepath.Join(basePath, "connectors")

	cfg.Processors.Path = filepath.Join(basePath, "processors")

	cfg.Pipelines.Path = filepath.Join(basePath, "pipelines")
	cfg.Pipelines.ErrorRecovery.MinDelay = time.Second
	cfg.Pipelines.ErrorRecovery.MaxDelay = 10 * time.Minute
	cfg.Pipelines.ErrorRecovery.BackoffFactor = 2
	cfg.Pipelines.ErrorRecovery.MaxRetries = lifecycle.InfiniteRetriesErrRecovery
	cfg.Pipelines.ErrorRecovery.MaxRetriesWindow = 5 * time.Minute

	cfg.SchemaRegistry.Type = SchemaRegistryTypeBuiltin

	cfg.ConnectorPlugins = builtin.DefaultBuiltinConnectors
	return cfg
}

func (c Config) validateDBConfig() error {
	if c.DB.Driver == nil {
		switch c.DB.Type {
		case DBTypeBadger:
			if c.DB.Badger.Path == "" {
				return requiredConfigFieldErr("db.badger.path")
			}
		case DBTypePostgres:
			if c.DB.Postgres.ConnectionString == "" {
				return requiredConfigFieldErr("db.postgres.connection-string")
			}
			if c.DB.Postgres.Table == "" {
				return requiredConfigFieldErr("db.postgres.table")
			}
		case DBTypeInMemory:
			// all good
		case DBTypeSQLite:
			if c.DB.SQLite.Path == "" {
				return requiredConfigFieldErr("db.sqlite.path")
			}
			if c.DB.SQLite.Table == "" {
				return requiredConfigFieldErr("db.sqlite.table")
			}
		default:
			return invalidConfigFieldErr("db.type")
		}
	}
	return nil
}

func (c Config) validateSchemaRegistryConfig() error {
	switch c.SchemaRegistry.Type {
	case SchemaRegistryTypeConfluent:
		if c.SchemaRegistry.Confluent.ConnectionString == "" {
			return requiredConfigFieldErr("schema-registry.confluent.connection-string")
		}
	case SchemaRegistryTypeBuiltin:
		// all good
	default:
		return invalidConfigFieldErr("schema-registry.type")
	}
	return nil
}

func (c Config) validateErrorRecovery() error {
	errRecoveryCfg := c.Pipelines.ErrorRecovery
	var errs []error

	if err := requirePositiveValue("min-delay", errRecoveryCfg.MinDelay); err != nil {
		errs = append(errs, err)
	}
	if err := requirePositiveValue("max-delay", errRecoveryCfg.MaxDelay); err != nil {
		errs = append(errs, err)
	}
	if errRecoveryCfg.MaxDelay > 0 && errRecoveryCfg.MinDelay > errRecoveryCfg.MaxDelay {
		errs = append(errs, cerrors.New(`"min-delay" should be smaller than "max-delay"`))
	}
	if err := requireNonNegativeValue("backoff-factor", errRecoveryCfg.BackoffFactor); err != nil {
		errs = append(errs, err)
	}
	if errRecoveryCfg.MaxRetries < lifecycle.InfiniteRetriesErrRecovery {
		errs = append(errs, cerrors.Errorf(`invalid "max-retries" value. It must be %d for infinite retries or >= 0`, lifecycle.InfiniteRetriesErrRecovery))
	}
	if err := requirePositiveValue("max-retries-window", errRecoveryCfg.MaxRetriesWindow); err != nil {
		errs = append(errs, err)
	}

	return cerrors.Join(errs...)
}

func (c Config) Validate() error {
	// TODO simplify validation with struct tags

	if err := c.validateDBConfig(); err != nil {
		return err
	}

	if err := c.validateSchemaRegistryConfig(); err != nil {
		return err
	}

	if c.API.Enabled {
		if c.API.GRPC.Address == "" {
			return requiredConfigFieldErr("api.grpc.address")
		}
		if c.API.HTTP.Address == "" {
			return requiredConfigFieldErr("api.http.address")
		}
	}

	if c.Log.Level == "" {
		return requiredConfigFieldErr("log.level")
	}
	_, err := zerolog.ParseLevel(c.Log.Level)
	if err != nil {
		return invalidConfigFieldErr("log.level")
	}

	if c.Log.Format == "" {
		return requiredConfigFieldErr("log.format")
	}
	_, err = log.ParseFormat(c.Log.Format)
	if err != nil {
		return invalidConfigFieldErr("log.format")
	}

	if c.Pipelines.Path == "" {
		return requiredConfigFieldErr("pipelines.path")
	}
	// check if folder exists
	_, err = os.Stat(c.Pipelines.Path)
	if c.Pipelines.Path != DefaultConfig().Pipelines.Path && os.IsNotExist(err) {
		return invalidConfigFieldErr("pipelines.path")
	}

	if err := c.validateErrorRecovery(); err != nil {
		return cerrors.Errorf("invalid error recovery config: %w", err)
	}
	return nil
}

func invalidConfigFieldErr(name string) error {
	return cerrors.Errorf("%q config value is invalid", name)
}

func requiredConfigFieldErr(name string) error {
	return cerrors.Errorf("%q config value is required", name)
}

func requireNonNegativeValue[T constraints.Integer](name string, value T) error {
	if value < 0 {
		return cerrors.Errorf("%q config value mustn't be negative (got: %v)", name, value)
	}

	return nil
}

func requirePositiveValue[T constraints.Integer](name string, value T) error {
	if value <= 0 {
		return cerrors.Errorf("%q config value must be positive (got: %v)", name, value)
	}

	return nil
}<|MERGE_RESOLUTION|>--- conflicted
+++ resolved
@@ -41,17 +41,10 @@
 
 // Config holds all configurable values for Conduit.
 type Config struct {
-	ConduitCfgPath string `long:"config.path" usage:"global conduit configuration file" default:"./conduit.yaml"`
-
-<<<<<<< HEAD
-type ConfigAPI struct {
-	Enabled bool `long:"api.enabled" usage:"enable HTTP and gRPC API"`
-	HTTP    struct {
-		Address string `long:"api.http.address" usage:"address for serving the HTTP API"`
-	}
-	GRPC struct {
-		Address string `long:"api.grpc.address" usage:"address for serving the gRPC API"`
-=======
+	ConduitCfg struct {
+		Path string `long:"config.path" usage:"global conduit configuration file" default:"./conduit.yaml"`
+	} `mapstructure:"config"`
+
 	DB struct {
 		// When Driver is specified it takes precedence over other DB related
 		// fields.
@@ -69,7 +62,6 @@
 			Path  string `long:"db.sqlite.path" usage:"path to sqlite3 DB"`
 			Table string `long:"db.sqlite.table" usage:"sqlite3 table in which to store data (will be created if it does not exist)"`
 		}
->>>>>>> 397af3a8
 	}
 
 	API struct {
@@ -84,23 +76,11 @@
 		}
 	}
 
-<<<<<<< HEAD
-// Config holds all configurable values for Conduit.
-type Config struct {
-	ConduitCfg struct {
-		Path string `long:"config.path" usage:"global conduit configuration file" default:"./conduit.yaml"`
-	} `mapstructure:"config"`
-
-	DB  ConfigDB
-	API ConfigAPI
-	Log ConfigLog
-=======
 	Log struct {
 		NewLogger func(level, format string) log.CtxLogger
 		Level     string `long:"log.level" usage:"sets logging level; accepts debug, info, warn, error, trace"`
 		Format    string `long:"log.format" usage:"sets the format of the logging; accepts json, cli"`
 	}
->>>>>>> 397af3a8
 
 	Connectors struct {
 		Path string `long:"connectors.path" usage:"path to standalone connectors' directory"`
