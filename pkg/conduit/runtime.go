// Copyright © 2022 Meroxa, Inc.
//
// Licensed under the Apache License, Version 2.0 (the "License");
// you may not use this file except in compliance with the License.
// You may obtain a copy of the License at
//
//     http://www.apache.org/licenses/LICENSE-2.0
//
// Unless required by applicable law or agreed to in writing, software
// distributed under the License is distributed on an "AS IS" BASIS,
// WITHOUT WARRANTIES OR CONDITIONS OF ANY KIND, either express or implied.
// See the License for the specific language governing permissions and
// limitations under the License.

// Package conduit wires up everything under the hood of a Conduit instance
// including metrics, telemetry, logging, and server construction.
// It should only ever interact with the Orchestrator, never individual
// services. All of that responsibility should be left to the Orchestrator.
package conduit

import (
	"context"
	"net"
	"net/http"
	"os"
	"runtime"
	"runtime/pprof"
	"strings"
	"time"

	"github.com/conduitio/conduit/pkg/connector"
	"github.com/conduitio/conduit/pkg/foundation/cerrors"
	"github.com/conduitio/conduit/pkg/foundation/ctxutil"
	"github.com/conduitio/conduit/pkg/foundation/database"
	"github.com/conduitio/conduit/pkg/foundation/database/badger"
	"github.com/conduitio/conduit/pkg/foundation/database/inmemory"
	"github.com/conduitio/conduit/pkg/foundation/database/postgres"
	"github.com/conduitio/conduit/pkg/foundation/grpcutil"
	"github.com/conduitio/conduit/pkg/foundation/log"
	"github.com/conduitio/conduit/pkg/foundation/metrics"
	"github.com/conduitio/conduit/pkg/foundation/metrics/measure"
	"github.com/conduitio/conduit/pkg/foundation/metrics/prometheus"
	"github.com/conduitio/conduit/pkg/foundation/multierror"
	"github.com/conduitio/conduit/pkg/orchestrator"
	"github.com/conduitio/conduit/pkg/pipeline"
	conn_plugin "github.com/conduitio/conduit/pkg/plugin/connector"
	conn_builtin "github.com/conduitio/conduit/pkg/plugin/connector/builtin"
	conn_standalone "github.com/conduitio/conduit/pkg/plugin/connector/standalone"
	proc_plugin "github.com/conduitio/conduit/pkg/plugin/processor"
	proc_builtin "github.com/conduitio/conduit/pkg/plugin/processor/builtin"
	proc_standalone "github.com/conduitio/conduit/pkg/plugin/processor/standalone"
	"github.com/conduitio/conduit/pkg/processor"
	"github.com/conduitio/conduit/pkg/provisioning"
	"github.com/conduitio/conduit/pkg/web/api"
	"github.com/conduitio/conduit/pkg/web/openapi"
	"github.com/conduitio/conduit/pkg/web/ui"
	apiv1 "github.com/conduitio/conduit/proto/api/v1"
	grpcruntime "github.com/grpc-ecosystem/grpc-gateway/v2/runtime"
	"github.com/piotrkowalczuk/promgrpc/v4"
	promclient "github.com/prometheus/client_golang/prometheus"
	"github.com/prometheus/client_golang/prometheus/promhttp"
	"github.com/rs/zerolog"
	"google.golang.org/grpc"
	"google.golang.org/grpc/credentials/insecure"
	"google.golang.org/grpc/health/grpc_health_v1"
	"google.golang.org/grpc/reflection"
	"google.golang.org/grpc/stats"
	"gopkg.in/tomb.v2"
)

const (
	exitTimeout = 10 * time.Second
)

// Runtime sets up all services for serving and monitoring a Conduit instance.
type Runtime struct {
	Config Config

	DB               database.DB
	Orchestrator     *orchestrator.Orchestrator
	ProvisionService *provisioning.Service
	// Ready will be closed when Runtime has successfully started
	Ready chan struct{}

	pipelineService  *pipeline.Service
	connectorService *connector.Service
	processorService *processor.Service

<<<<<<< HEAD
	pluginService *conn_plugin.Service
=======
	connectorPluginService *conn_plugin.PluginService
	processorPluginService *proc_plugin.PluginService
>>>>>>> 4cf9959f

	connectorPersister *connector.Persister
	logger             log.CtxLogger
}

// NewRuntime sets up a Runtime instance and primes it for start.
func NewRuntime(cfg Config) (*Runtime, error) {
	if err := cfg.Validate(); err != nil {
		return nil, cerrors.Errorf("invalid config: %w", err)
	}

	logger := newLogger(cfg.Log.Level, cfg.Log.Format)

	var db database.DB
	db = cfg.DB.Driver

	if db == nil {
		var err error
		switch cfg.DB.Type {
		case DBTypeBadger:
			db, err = badger.New(logger.Logger, cfg.DB.Badger.Path)
		case DBTypePostgres:
			db, err = postgres.New(context.Background(), logger, cfg.DB.Postgres.ConnectionString, cfg.DB.Postgres.Table)
		case DBTypeInMemory:
			db = &inmemory.DB{}
			logger.Warn(context.Background()).Msg("Using in-memory store, all pipeline configurations will be lost when Conduit stops.")
		default:
			err = cerrors.Errorf("invalid DB type %q", cfg.DB.Type)
		}
		if err != nil {
			return nil, cerrors.Errorf("failed to create a DB instance: %w", err)
		}
	}

	configurePrometheus()
	measure.ConduitInfo.WithValues(Version(true)).Inc()

	// Start the connector persister
	connectorPersister := connector.NewPersister(logger, db,
		connector.DefaultPersisterDelayThreshold,
		connector.DefaultPersisterBundleCountThreshold,
	)

	// Create all necessary internal services
	plService, connService, procService, connPluginService, procPluginService, err := newServices(logger, db, connectorPersister, cfg)
	if err != nil {
		return nil, cerrors.Errorf("failed to create services: %w", err)
	}

	provisionService := provisioning.NewService(db, logger, plService, connService, procService, connPluginService, cfg.Pipelines.Path)

	orc := orchestrator.NewOrchestrator(db, logger, plService, connService, procService, connPluginService, procPluginService)

	r := &Runtime{
		Config:           cfg,
		DB:               db,
		Orchestrator:     orc,
		ProvisionService: provisionService,
		Ready:            make(chan struct{}),

		pipelineService:  plService,
		connectorService: connService,
		processorService: procService,

		connectorPluginService: connPluginService,
		processorPluginService: procPluginService,

		connectorPersister: connectorPersister,

		logger: logger,
	}
	return r, nil
}

func newLogger(level string, format string) log.CtxLogger {
	// TODO make logger hooks configurable
	l, _ := zerolog.ParseLevel(level)
	f, _ := log.ParseFormat(format)
	logger := log.InitLogger(l, f)
	logger.Logger = logger.
		Hook(ctxutil.MessageIDLogCtxHook{}).
		Hook(ctxutil.RequestIDLogCtxHook{}).
		Hook(ctxutil.FilepathLogCtxHook{})
	zerolog.DefaultContextLogger = &logger.Logger
	return logger
}

func configurePrometheus() {
	registry := prometheus.NewRegistry(nil)
	promclient.MustRegister(registry)
	metrics.Register(registry)
}

func newServices(
	logger log.CtxLogger,
	db database.DB,
	connPersister *connector.Persister,
	cfg Config,
<<<<<<< HEAD
) (*pipeline.Service, *connector.Service, *processor.Service, *conn_plugin.Service, error) {
	pipelineService := pipeline.NewService(logger, db)
	connectorService := connector.NewService(logger, db, connPersister)

	standaloneReg, err := proc_standalone.NewRegistry(logger, cfg.Processors.Path)
	if err != nil {
		return nil, nil, nil, nil, cerrors.Errorf("failed creating processor registry: %w", err)
	}

	procReg := proc_plugin.NewRegistry(
		logger,
		proc_builtin.NewDefaultRegistry(logger),
		standaloneReg,
	)

	processorService := processor.NewService(logger, db, procReg)
	pluginService := conn_plugin.NewService(
		logger,
		conn_builtin.NewRegistry(logger, cfg.PluginDispenserFactories),
		conn_standalone.NewRegistry(logger, cfg.Connectors.Path),
=======
) (*pipeline.Service, *connector.Service, *processor.Service, *conn_plugin.PluginService, *proc_plugin.PluginService, error) {
	standaloneReg, err := proc_standalone.NewRegistry(logger, cfg.Processors.Path)
	if err != nil {
		return nil, nil, nil, nil, nil, cerrors.Errorf("failed creating processor registry: %w", err)
	}

	procPluginService := proc_plugin.NewPluginService(
		logger,
		proc_builtin.NewRegistry(logger, nil),
		standaloneReg,
>>>>>>> 4cf9959f
	)

	connPluginService := conn_plugin.NewPluginService(
		logger,
		conn_builtin.NewRegistry(logger, cfg.PluginDispenserFactories),
		conn_standalone.NewRegistry(logger, cfg.Connectors.Path),
	)

	pipelineService := pipeline.NewService(logger, db)
	connectorService := connector.NewService(logger, db, connPersister)
	processorService := processor.NewService(logger, db, procPluginService)

	return pipelineService, connectorService, processorService, connPluginService, procPluginService, nil
}

// Run initializes all of Conduit's underlying services and starts the GRPC and
// HTTP APIs. This function blocks until the supplied context is cancelled or
// one of the services experiences a fatal error.
func (r *Runtime) Run(ctx context.Context) (err error) {
	cleanup, err := r.initProfiling(ctx)
	if err != nil {
		return err
	}
	defer cleanup()

	t, ctx := tomb.WithContext(ctx)

	defer func() {
		if err != nil {
			// This means run failed, we kill the tomb to stop any goroutines
			// that might have been already started.
			t.Kill(err)
		}
		// Block until tomb is dying, then wait for goroutines to stop running.
		<-t.Dying()
		r.logger.Warn(ctx).Msg("conduit is stopping, stand by for shutdown ...")
		err = t.Wait()
	}()

	// Register cleanup function that will run after tomb is killed
	r.registerCleanup(t)

	// Init each service
	err = r.processorService.Init(ctx)
	if err != nil {
		return cerrors.Errorf("failed to init processor service: %w", err)
	}
	err = r.connectorService.Init(ctx)
	if err != nil {
		return cerrors.Errorf("failed to init connector service: %w", err)
	}

	if r.Config.Pipelines.ExitOnError {
		r.pipelineService.OnFailure(func(e pipeline.FailureEvent) {
			r.logger.Warn(ctx).
				Err(e.Error).
				Str(log.PipelineIDField, e.ID).
				Msg("Conduit will shut down due to a pipeline failure and 'exit on error' enabled")
			t.Kill(cerrors.Errorf("shut down due to 'exit on error' enabled: %w", e.Error))
		})
	}
	err = r.pipelineService.Init(ctx)
	if err != nil {
		return cerrors.Errorf("failed to init pipeline service: %w", err)
	}

	err = r.ProvisionService.Init(ctx)
	if err != nil {
		multierror.ForEach(err, func(err error) {
			r.logger.Err(ctx, err).Msg("provisioning failed")
		})
		if r.Config.Pipelines.ExitOnError {
			r.logger.Warn(ctx).
				Err(err).
				Msg("Conduit will shut down due to a pipeline provisioning failure and 'exit on error' enabled")
			err = cerrors.Errorf("shut down due to 'exit on error' enabled: %w", err)
			return err
		}
	}

	err = r.pipelineService.Run(ctx, r.connectorService, r.processorService, r.connectorPluginService)
	if err != nil {
		multierror.ForEach(err, func(err error) {
			r.logger.Err(ctx, err).Msg("pipeline failed to be started")
		})
	}

	if r.Config.API.Enabled {
		// Serve grpc and http API
		grpcAddr, err := r.serveGRPCAPI(ctx, t)
		if err != nil {
			return cerrors.Errorf("failed to serve grpc api: %w", err)
		}
		httpAddr, err := r.serveHTTPAPI(ctx, t, grpcAddr)
		if err != nil {
			return cerrors.Errorf("failed to serve http api: %w", err)
		}

		port := 8080 // default
		if tcpAddr, ok := httpAddr.(*net.TCPAddr); ok {
			port = tcpAddr.Port
		}
		r.logger.Info(ctx).Send()
		r.logger.Info(ctx).Msgf("click here to navigate to Conduit UI: http://localhost:%d/ui", port)
		r.logger.Info(ctx).Msgf("click here to navigate to explore the HTTP API: http://localhost:%d/openapi", port)
		r.logger.Info(ctx).Send()
	}

	close(r.Ready)
	return nil
}

func (r *Runtime) initProfiling(ctx context.Context) (deferred func(), err error) {
	deferred = func() {}

	// deferFunc adds the func into deferred so it can be executed by the caller
	// in a defer statement
	deferFunc := func(f func()) {
		oldDeferred := deferred
		deferred = func() {
			f()
			oldDeferred()
		}
	}
	// ignoreErr returns a function that executes f and ignores the returned error
	ignoreErr := func(f func() error) func() {
		return func() {
			_ = f() // ignore error
		}
	}
	defer func() {
		if err != nil {
			// on error we make sure deferred functions are executed and return
			// an empty function as deferred instead
			deferred()
			deferred = func() {}
		}
	}()

	if r.Config.dev.cpuprofile != "" {
		f, err := os.Create(r.Config.dev.cpuprofile)
		if err != nil {
			return deferred, cerrors.Errorf("could not create CPU profile: %w", err)
		}
		deferFunc(ignoreErr(f.Close))
		if err := pprof.StartCPUProfile(f); err != nil {
			return deferred, cerrors.Errorf("could not start CPU profile: %w", err)
		}
		deferFunc(pprof.StopCPUProfile)
	}
	if r.Config.dev.memprofile != "" {
		deferFunc(func() {
			f, err := os.Create(r.Config.dev.memprofile)
			if err != nil {
				r.logger.Err(ctx, err).Msg("could not create memory profile")
				return
			}
			defer f.Close()
			runtime.GC() // get up-to-date statistics
			if err := pprof.WriteHeapProfile(f); err != nil {
				r.logger.Err(ctx, err).Msg("could not write memory profile")
			}
		})
	}
	if r.Config.dev.blockprofile != "" {
		runtime.SetBlockProfileRate(1)
		deferFunc(func() {
			f, err := os.Create(r.Config.dev.blockprofile)
			if err != nil {
				r.logger.Err(ctx, err).Msg("could not create block profile")
				return
			}
			defer f.Close()
			if err := pprof.Lookup("block").WriteTo(f, 0); err != nil {
				r.logger.Err(ctx, err).Msg("could not write block profile")
			}
		})
	}
	return
}

func (r *Runtime) registerCleanup(t *tomb.Tomb) {
	t.Go(func() error {
		<-t.Dying()
		// start cleanup with a fresh context
		ctx := context.Background()

		// t.Err() can be nil, when we had a call: t.Kill(nil)
		// t.Err() will be context.Canceled, if the tomb's context was canceled
		if t.Err() == nil || cerrors.Is(t.Err(), context.Canceled) {
			r.pipelineService.StopAll(ctx, pipeline.ErrGracefulShutdown)
		} else {
			// tomb died due to a real error
			r.pipelineService.StopAll(ctx, cerrors.Errorf("conduit experienced an error: %w", t.Err()))
		}
		err := r.pipelineService.Wait(exitTimeout)
		t.Go(func() error {
			r.connectorPersister.Wait()
			return r.DB.Close()
		})
		return err
	})
}

func (r *Runtime) newGrpcStatsHandler() stats.Handler {
	// We are manually creating the stats handler and not using
	// promgrpc.ServerStatsHandler(), because we don't need metrics related to
	// messages. They would be relevant for GRPC streams, we don't use them.
	grpcStatsHandler := promgrpc.NewStatsHandler(
		promgrpc.NewServerConnectionsStatsHandler(promgrpc.NewServerConnectionsGaugeVec()),
		promgrpc.NewServerRequestsTotalStatsHandler(promgrpc.NewServerRequestsTotalCounterVec()),
		promgrpc.NewServerRequestsInFlightStatsHandler(promgrpc.NewServerRequestsInFlightGaugeVec()),
		promgrpc.NewServerRequestDurationStatsHandler(promgrpc.NewServerRequestDurationHistogramVec()),
		promgrpc.NewServerResponsesTotalStatsHandler(promgrpc.NewServerResponsesTotalCounterVec()),
	)
	promclient.MustRegister(grpcStatsHandler)
	return grpcStatsHandler
}

func (r *Runtime) newHTTPMetricsHandler() http.Handler {
	return promhttp.Handler()
}

func (r *Runtime) serveGRPCAPI(ctx context.Context, t *tomb.Tomb) (net.Addr, error) {
	grpcServer := grpc.NewServer(
		grpc.ChainUnaryInterceptor(
			grpcutil.RequestIDUnaryServerInterceptor(r.logger),
			grpcutil.LoggerUnaryServerInterceptor(r.logger),
		),
		grpc.StatsHandler(r.newGrpcStatsHandler()),
	)

	pipelineAPIv1 := api.NewPipelineAPIv1(r.Orchestrator.Pipelines)
	pipelineAPIv1.Register(grpcServer)

	processorAPIv1 := api.NewProcessorAPIv1(r.Orchestrator.Processors)
	processorAPIv1.Register(grpcServer)

	connectorAPIv1 := api.NewConnectorAPIv1(r.Orchestrator.Connectors)
	connectorAPIv1.Register(grpcServer)

	pluginAPIv1 := api.NewPluginAPIv1(r.Orchestrator.ConnectorPlugins)
	pluginAPIv1.Register(grpcServer)

	info := api.NewInformation(Version(false))
	info.Register(grpcServer)
	// Makes it easier to use command line tools to interact
	// with the gRPC API.
	// https://github.com/grpc/grpc/blob/master/doc/server-reflection.md
	reflection.Register(grpcServer)

	// Names taken from api.proto
	healthServer := api.NewHealthServer(
		map[string]api.Checker{
			"PipelineService":        r.pipelineService,
			"ConnectorService":       r.connectorService,
			"ProcessorService":       r.processorService,
			"ConnectorPluginService": r.connectorPluginService,
			"ProcessorPluginService": r.processorPluginService,
		},
		r.logger,
	)
	grpc_health_v1.RegisterHealthServer(grpcServer, healthServer)

	// serve grpc server
	return r.serveGRPC(ctx, t, grpcServer)
}

func (r *Runtime) serveHTTPAPI(
	ctx context.Context,
	t *tomb.Tomb,
	addr net.Addr,
) (net.Addr, error) {
	conn, err := grpc.DialContext(ctx, addr.String(),
		grpc.WithBlock(), grpc.WithTransportCredentials(insecure.NewCredentials()))
	if err != nil {
		return nil, cerrors.Errorf("failed to dial server: %w", err)
	}

	gwmux := grpcruntime.NewServeMux(
		grpcruntime.WithIncomingHeaderMatcher(grpcutil.HeaderMatcher),
		grpcruntime.WithOutgoingHeaderMatcher(grpcutil.HeaderMatcher),
		grpcutil.WithErrorHandler(r.logger),
		grpcutil.WithPrettyJSONMarshaler(),
		grpcruntime.WithHealthzEndpoint(grpc_health_v1.NewHealthClient(conn)),
	)

	err = apiv1.RegisterPipelineServiceHandler(ctx, gwmux, conn)
	if err != nil {
		return nil, cerrors.Errorf("failed to register pipelines handler: %w", err)
	}

	err = apiv1.RegisterConnectorServiceHandler(ctx, gwmux, conn)
	if err != nil {
		return nil, cerrors.Errorf("failed to register connectors handler: %w", err)
	}

	err = apiv1.RegisterProcessorServiceHandler(ctx, gwmux, conn)
	if err != nil {
		return nil, cerrors.Errorf("failed to register processors handler: %w", err)
	}

	err = apiv1.RegisterPluginServiceHandler(ctx, gwmux, conn)
	if err != nil {
		return nil, cerrors.Errorf("failed to register plugins handler: %w", err)
	}

	err = apiv1.RegisterInformationServiceHandler(ctx, gwmux, conn)
	if err != nil {
		return nil, cerrors.Errorf("failed to register Information handler: %w", err)
	}

	oaHandler := http.StripPrefix("/openapi/", openapi.Handler())
	err = gwmux.HandlePath(
		"GET",
		"/openapi/**",
		func(w http.ResponseWriter, req *http.Request, pathParams map[string]string) {
			oaHandler.ServeHTTP(w, req)
		},
	)
	if err != nil {
		return nil, cerrors.Errorf("failed to register openapi handler: %w", err)
	}

	err = gwmux.HandlePath(
		"GET",
		"/openapi",
		func(w http.ResponseWriter, req *http.Request, pathParams map[string]string) {
			http.Redirect(w, req, "/openapi/", http.StatusFound)
		},
	)
	if err != nil {
		return nil, cerrors.Errorf("failed to register openapi redirect handler: %w", err)
	}

	uiHandler, err := ui.Handler()
	if err != nil {
		return nil, cerrors.Errorf("failed to set up ui handler: %w", err)
	}

	uiHandler = http.StripPrefix("/ui", uiHandler)

	err = gwmux.HandlePath(
		"GET",
		"/ui/**",
		func(w http.ResponseWriter, req *http.Request, pathParams map[string]string) {
			uiHandler.ServeHTTP(w, req)
		},
	)
	if err != nil {
		return nil, cerrors.Errorf("failed to register ui handler: %w", err)
	}

	err = gwmux.HandlePath(
		"GET",
		"/",
		func(w http.ResponseWriter, req *http.Request, pathParams map[string]string) {
			http.Redirect(w, req, "/ui", http.StatusFound)
		},
	)
	if err != nil {
		return nil, cerrors.Errorf("failed to register redirect handler: %w", err)
	}

	metricsHandler := r.newHTTPMetricsHandler()
	err = gwmux.HandlePath(
		"GET",
		"/metrics",
		func(w http.ResponseWriter, req *http.Request, pathParams map[string]string) {
			metricsHandler.ServeHTTP(w, req)
		},
	)
	if err != nil {
		return nil, cerrors.Errorf("failed to register metrics handler: %w", err)
	}

	handler := grpcutil.WithWebsockets(
		ctx,
		grpcutil.WithDefaultGatewayMiddleware(allowCORS(gwmux, "http://localhost:4200")),
		r.logger,
	)

	return r.serveHTTP(
		ctx,
		t,
		&http.Server{
			Addr:              r.Config.API.HTTP.Address,
			Handler:           handler,
			ReadHeaderTimeout: 10 * time.Second,
		},
	)
}

func preflightHandler(w http.ResponseWriter) {
	headers := []string{"Content-Type", "Accept"}
	w.Header().Set("Access-Control-Allow-Headers", strings.Join(headers, ","))
	methods := []string{"GET", "HEAD", "POST", "PUT", "DELETE"}
	w.Header().Set("Access-Control-Allow-Methods", strings.Join(methods, ","))
}

// allowCORS allows Cross Origin Resource Sharing from any origin.
// Don't do this without consideration in production systems.
func allowCORS(h http.Handler, origin string) http.Handler {
	return http.HandlerFunc(func(w http.ResponseWriter, r *http.Request) {
		if r.Header.Get("Origin") == origin {
			w.Header().Set("Access-Control-Allow-Origin", origin)
			if r.Method == "OPTIONS" && r.Header.Get("Access-Control-Request-Method") != "" {
				preflightHandler(w)
				return
			}
		}
		h.ServeHTTP(w, r)
	})
}

func (r *Runtime) serveGRPC(
	ctx context.Context,
	t *tomb.Tomb,
	srv *grpc.Server,
) (net.Addr, error) {
	ln, err := net.Listen("tcp", r.Config.API.GRPC.Address)
	if err != nil {
		return nil, cerrors.Errorf("failed to listen on address %q: %w", r.Config.API.GRPC.Address, err)
	}

	t.Go(func() error {
		return srv.Serve(ln)
	})
	t.Go(func() error {
		<-t.Dying()
		gracefullyStopped := make(chan struct{})
		go func() {
			defer close(gracefullyStopped)
			srv.GracefulStop()
		}()

		select {
		case <-gracefullyStopped:
			return nil // server stopped as expected
		case <-time.After(exitTimeout):
			return cerrors.Errorf("timeout %v exceeded while closing grpc server", exitTimeout)
		}
	})

	r.logger.Info(ctx).Str(log.ServerAddressField, ln.Addr().String()).Msg("grpc server started")
	return ln.Addr(), nil
}

func (r *Runtime) serveHTTP(
	ctx context.Context,
	t *tomb.Tomb,
	srv *http.Server,
) (net.Addr, error) {
	ln, err := net.Listen("tcp", srv.Addr)
	if err != nil {
		return nil, cerrors.Errorf("failed to listen on address %q: %w", r.Config.API.HTTP.Address, err)
	}

	t.Go(func() error {
		err := srv.Serve(ln)
		if err != nil {
			if err == http.ErrServerClosed {
				// ignore expected close
				return nil
			}
			return cerrors.Errorf("http server listening on %q stopped with error: %w", ln.Addr(), err)
		}
		return nil
	})
	t.Go(func() error {
		<-t.Dying()
		// start server shutdown with a timeout, use fresh context
		ctx, cancel := context.WithTimeout(context.Background(), exitTimeout)
		defer cancel()
		return srv.Shutdown(ctx)
	})

	r.logger.Info(ctx).Str(log.ServerAddressField, ln.Addr().String()).Msg("http server started")
	return ln.Addr(), nil
}<|MERGE_RESOLUTION|>--- conflicted
+++ resolved
@@ -86,12 +86,8 @@
 	connectorService *connector.Service
 	processorService *processor.Service
 
-<<<<<<< HEAD
-	pluginService *conn_plugin.Service
-=======
 	connectorPluginService *conn_plugin.PluginService
 	processorPluginService *proc_plugin.PluginService
->>>>>>> 4cf9959f
 
 	connectorPersister *connector.Persister
 	logger             log.CtxLogger
@@ -190,28 +186,6 @@
 	db database.DB,
 	connPersister *connector.Persister,
 	cfg Config,
-<<<<<<< HEAD
-) (*pipeline.Service, *connector.Service, *processor.Service, *conn_plugin.Service, error) {
-	pipelineService := pipeline.NewService(logger, db)
-	connectorService := connector.NewService(logger, db, connPersister)
-
-	standaloneReg, err := proc_standalone.NewRegistry(logger, cfg.Processors.Path)
-	if err != nil {
-		return nil, nil, nil, nil, cerrors.Errorf("failed creating processor registry: %w", err)
-	}
-
-	procReg := proc_plugin.NewRegistry(
-		logger,
-		proc_builtin.NewDefaultRegistry(logger),
-		standaloneReg,
-	)
-
-	processorService := processor.NewService(logger, db, procReg)
-	pluginService := conn_plugin.NewService(
-		logger,
-		conn_builtin.NewRegistry(logger, cfg.PluginDispenserFactories),
-		conn_standalone.NewRegistry(logger, cfg.Connectors.Path),
-=======
 ) (*pipeline.Service, *connector.Service, *processor.Service, *conn_plugin.PluginService, *proc_plugin.PluginService, error) {
 	standaloneReg, err := proc_standalone.NewRegistry(logger, cfg.Processors.Path)
 	if err != nil {
@@ -222,7 +196,6 @@
 		logger,
 		proc_builtin.NewRegistry(logger, nil),
 		standaloneReg,
->>>>>>> 4cf9959f
 	)
 
 	connPluginService := conn_plugin.NewPluginService(
