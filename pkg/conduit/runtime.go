// Copyright © 2022 Meroxa, Inc.
//
// Licensed under the Apache License, Version 2.0 (the "License");
// you may not use this file except in compliance with the License.
// You may obtain a copy of the License at
//
//     http://www.apache.org/licenses/LICENSE-2.0
//
// Unless required by applicable law or agreed to in writing, software
// distributed under the License is distributed on an "AS IS" BASIS,
// WITHOUT WARRANTIES OR CONDITIONS OF ANY KIND, either express or implied.
// See the License for the specific language governing permissions and
// limitations under the License.

// Package conduit wires up everything under the hood of a Conduit instance
// including metrics, telemetry, logging, and server construction.
// It should only ever interact with the Orchestrator, never individual
// services. All of that responsibility should be left to the Orchestrator.
package conduit

import (
	"context"
	"net"
	"net/http"
	"strings"
	"time"

	"github.com/conduitio/conduit/pkg/connector"
	"github.com/conduitio/conduit/pkg/foundation/cerrors"
	"github.com/conduitio/conduit/pkg/foundation/ctxutil"
	"github.com/conduitio/conduit/pkg/foundation/database"
	"github.com/conduitio/conduit/pkg/foundation/database/badger"
	"github.com/conduitio/conduit/pkg/foundation/database/inmemory"
	"github.com/conduitio/conduit/pkg/foundation/database/postgres"
	"github.com/conduitio/conduit/pkg/foundation/grpcutil"
	"github.com/conduitio/conduit/pkg/foundation/log"
	"github.com/conduitio/conduit/pkg/foundation/metrics"
	"github.com/conduitio/conduit/pkg/foundation/metrics/measure"
	"github.com/conduitio/conduit/pkg/foundation/metrics/prometheus"
	"github.com/conduitio/conduit/pkg/orchestrator"
	"github.com/conduitio/conduit/pkg/pipeline"
	"github.com/conduitio/conduit/pkg/plugin"
	"github.com/conduitio/conduit/pkg/plugin/builtin"
	"github.com/conduitio/conduit/pkg/plugin/standalone"
	"github.com/conduitio/conduit/pkg/processor"
	"github.com/conduitio/conduit/pkg/web/api"
	"github.com/conduitio/conduit/pkg/web/openapi"
	"github.com/conduitio/conduit/pkg/web/ui"
	apiv1 "github.com/conduitio/conduit/proto/api/v1"
	grpcruntime "github.com/grpc-ecosystem/grpc-gateway/v2/runtime"
	"github.com/piotrkowalczuk/promgrpc/v4"
	promclient "github.com/prometheus/client_golang/prometheus"
	"github.com/prometheus/client_golang/prometheus/promhttp"
	"github.com/rs/zerolog"
	"google.golang.org/grpc"
	"google.golang.org/grpc/credentials/insecure"
	"google.golang.org/grpc/health/grpc_health_v1"
	"google.golang.org/grpc/stats"
	"gopkg.in/tomb.v2"

<<<<<<< HEAD
	// NB: anonymous import triggers transform registry creation
=======
	// NB: anonymous import triggers processor registry creation
>>>>>>> 20cd1e5f
	_ "github.com/conduitio/conduit/pkg/processor/procbuiltin"
	_ "github.com/conduitio/conduit/pkg/processor/procjs"
)

const (
	exitTimeout = 10 * time.Second
)

// Runtime sets up all services for serving and monitoring a Conduit instance.
type Runtime struct {
	Config Config

	DB           database.DB
	Orchestrator *orchestrator.Orchestrator

	pipelineService  *pipeline.Service
	connectorService *connector.Service
	processorService *processor.Service

	connectorPersister *connector.Persister

	logger log.CtxLogger
}

// NewRuntime sets up a Runtime instance and primes it for start.
func NewRuntime(cfg Config) (*Runtime, error) {
	if err := cfg.Validate(); err != nil {
		return nil, cerrors.Errorf("invalid config: %w", err)
	}

	logger := newLogger(cfg.Log.Level, cfg.Log.Format)

	var db database.DB
	var err error
	switch cfg.DB.Type {
	case DBTypeBadger:
		db, err = badger.New(logger.Logger, cfg.DB.Badger.Path)
	case DBTypePostgres:
		db, err = postgres.New(context.Background(), logger, cfg.DB.Postgres.ConnectionString, cfg.DB.Postgres.Table)
	case DBTypeInMemory:
		db = &inmemory.DB{}
		logger.Warn(context.Background()).Msg("Using in-memory store, all pipeline configurations will be lost when Conduit stops.")
	default:
		err = cerrors.Errorf("invalid DB type %q", cfg.DB.Type)
	}
	if err != nil {
		return nil, cerrors.Errorf("failed to create a DB instance: %w", err)
	}

	configurePrometheus()
	measure.ConduitInfo.WithValues(Version(true)).Inc()

	// Start the connector persister
	connectorPersister := connector.NewPersister(logger, db,
		connector.DefaultPersisterDelayThreshold,
		connector.DefaultPersisterBundleCountThreshold,
	)

	// Create all necessary internal services
	plService, connService, procService, pluginService, err := newServices(logger, db, connectorPersister)
	if err != nil {
		return nil, cerrors.Errorf("failed to create services: %w", err)
	}

	orc := orchestrator.NewOrchestrator(db, logger, plService, connService, procService, pluginService)

	r := &Runtime{
		Config:       cfg,
		DB:           db,
		Orchestrator: orc,

		pipelineService:  plService,
		connectorService: connService,
		processorService: procService,

		connectorPersister: connectorPersister,

		logger: logger,
	}
	return r, nil
}

func newLogger(level string, format string) log.CtxLogger {
	// TODO make logger hooks configurable
	l, _ := zerolog.ParseLevel(level)
	f, _ := log.ParseFormat(format)
	logger := log.InitLogger(l, f)
	logger = logger.CtxHook(
		ctxutil.MessageIDLogCtxHook{},
		ctxutil.RequestIDLogCtxHook{},
	)
	return logger
}

func configurePrometheus() {
	registry := prometheus.NewRegistry(nil)
	promclient.MustRegister(registry)
	metrics.Register(registry)
}

func newServices(
	logger log.CtxLogger,
	db database.DB,
	connPersister *connector.Persister,
) (*pipeline.Service, *connector.Service, *processor.Service, *plugin.Service, error) {
	pipelineService := pipeline.NewService(logger, db)
	pluginService := plugin.NewService(
		builtin.NewRegistry(logger, builtin.DefaultDispenserFactories...),
		standalone.NewRegistry(logger),
	)
	connectorService := connector.NewService(
		logger,
		db,
		connector.NewDefaultBuilder(
			logger,
			connPersister,
			pluginService,
		),
	)
	processorService := processor.NewService(logger, db, processor.GlobalBuilderRegistry)

	return pipelineService, connectorService, processorService, pluginService, nil
}

// Run initializes all of Conduit's underlying services and starts the GRPC and
// HTTP APIs. This function blocks until the supplied context is cancelled or
// one of the services experiences a fatal error.
func (r *Runtime) Run(ctx context.Context) (err error) {
	t, ctx := tomb.WithContext(ctx)
	defer func() {
		if err != nil {
			// This means run failed, we kill the tomb to stop any goroutines
			// that might have been already started.
			t.Kill(err)
		}
		// Block until tomb is dying, then wait for goroutines to stop running.
		<-t.Dying()
		r.logger.Warn(ctx).Msg("conduit is stopping, stand by for shutdown ...")
		err = t.Wait()
	}()

	// Register cleanup function that will run after tomb is killed
	r.registerCleanup(t)

	// Init each service
	err = r.processorService.Init(ctx)
	if err != nil {
		return cerrors.Errorf("failed to init processor service: %w", err)
	}
	err = r.connectorService.Init(ctx)
	if err != nil {
		return cerrors.Errorf("failed to init connector service: %w", err)
	}
	err = r.pipelineService.Init(ctx, r.connectorService, r.processorService)
	if err != nil {
		return cerrors.Errorf("failed to init pipeline service: %w", err)
	}

	// Serve grpc and http API
	grpcAddr, err := r.serveGRPCAPI(ctx, t)
	if err != nil {
		return cerrors.Errorf("failed to serve grpc api: %w", err)
	}
	_, err = r.serveHTTPAPI(ctx, t, grpcAddr)
	if err != nil {
		return cerrors.Errorf("failed to serve http api: %w", err)
	}

	return nil
}

func (r *Runtime) registerCleanup(t *tomb.Tomb) {
	t.Go(func() error {
		<-t.Dying()
		// start cleanup with a fresh context
		ctx := context.Background()

		// t.Err() can be nil, when we had a call: t.Kill(nil)
		// t.Err() will be context.Canceled, if the tomb's context was canceled
		if t.Err() == nil || cerrors.Is(t.Err(), context.Canceled) {
			r.pipelineService.StopAll(ctx, pipeline.ErrGracefulShutdown)
		} else {
			// tomb died due to a real error
			r.pipelineService.StopAll(ctx, cerrors.Errorf("conduit experienced an error: %w", t.Err()))
		}
		err := r.pipelineService.Wait(exitTimeout)
		t.Go(func() error {
			r.connectorPersister.Wait()
			return r.DB.Close()
		})
		return err
	})
}

func (r *Runtime) newGrpcStatsHandler() stats.Handler {
	// We are manually creating the stats handler and not using
	// promgrpc.ServerStatsHandler(), because we don't need metrics related to
	// messages. They would be relevant for GRPC streams, we don't use them.
	grpcStatsHandler := promgrpc.NewStatsHandler(
		promgrpc.NewServerConnectionsStatsHandler(promgrpc.NewServerConnectionsGaugeVec()),
		promgrpc.NewServerRequestsTotalStatsHandler(promgrpc.NewServerRequestsTotalCounterVec()),
		promgrpc.NewServerRequestsInFlightStatsHandler(promgrpc.NewServerRequestsInFlightGaugeVec()),
		promgrpc.NewServerRequestDurationStatsHandler(promgrpc.NewServerRequestDurationHistogramVec()),
		promgrpc.NewServerResponsesTotalStatsHandler(promgrpc.NewServerResponsesTotalCounterVec()),
	)
	promclient.MustRegister(grpcStatsHandler)
	return grpcStatsHandler
}

func (r *Runtime) newHTTPMetricsHandler() http.Handler {
	return promhttp.Handler()
}

func (r *Runtime) serveGRPCAPI(ctx context.Context, t *tomb.Tomb) (net.Addr, error) {
	grpcServer := grpc.NewServer(
		grpc.ChainUnaryInterceptor(
			grpcutil.RequestIDUnaryServerInterceptor(r.logger),
			grpcutil.LoggerUnaryServerInterceptor(r.logger),
		),
		grpc.StatsHandler(r.newGrpcStatsHandler()),
	)

	pipelineAPIv1 := api.NewPipelineAPIv1(r.Orchestrator.Pipelines)
	pipelineAPIv1.Register(grpcServer)

	processorAPIv1 := api.NewProcessorAPIv1(r.Orchestrator.Processors)
	processorAPIv1.Register(grpcServer)

	connectorAPIv1 := api.NewConnectorAPIv1(r.Orchestrator.Connectors)
	connectorAPIv1.Register(grpcServer)

	pluginAPIv1 := api.NewPluginAPIv1(r.Orchestrator.Plugins)
	pluginAPIv1.Register(grpcServer)

	info := api.NewInformation(Version(false))
	info.Register(grpcServer)

	healthService := api.NewHealthChecker()
	grpc_health_v1.RegisterHealthServer(grpcServer, healthService)

	// serve grpc server
	return r.serveGRPC(ctx, t, grpcServer)
}

func (r *Runtime) serveHTTPAPI(
	ctx context.Context,
	t *tomb.Tomb,
	addr net.Addr,
) (net.Addr, error) {
	conn, err := grpc.DialContext(ctx, addr.String(),
		grpc.WithBlock(), grpc.WithTransportCredentials(insecure.NewCredentials()))
	if err != nil {
		return nil, cerrors.Errorf("failed to dial server: %w", err)
	}

	gwmux := grpcruntime.NewServeMux(
		grpcruntime.WithIncomingHeaderMatcher(grpcutil.HeaderMatcher),
		grpcruntime.WithOutgoingHeaderMatcher(grpcutil.HeaderMatcher),
		grpcutil.WithErrorHandler(r.logger),
		grpcutil.WithPrettyJSONMarshaler(),
		grpcruntime.WithHealthzEndpoint(grpc_health_v1.NewHealthClient(conn)),
	)

	err = apiv1.RegisterPipelineServiceHandler(ctx, gwmux, conn)
	if err != nil {
		return nil, cerrors.Errorf("failed to register pipelines handler: %w", err)
	}

	err = apiv1.RegisterConnectorServiceHandler(ctx, gwmux, conn)
	if err != nil {
		return nil, cerrors.Errorf("failed to register connectors handler: %w", err)
	}

	err = apiv1.RegisterProcessorServiceHandler(ctx, gwmux, conn)
	if err != nil {
		return nil, cerrors.Errorf("failed to register processors handler: %w", err)
	}

	err = apiv1.RegisterPluginServiceHandler(ctx, gwmux, conn)
	if err != nil {
		return nil, cerrors.Errorf("failed to register plugins handler: %w", err)
	}

	err = apiv1.RegisterInformationServiceHandler(ctx, gwmux, conn)
	if err != nil {
		return nil, cerrors.Errorf("failed to register Information handler: %w", err)
	}

	oaHandler := http.StripPrefix("/openapi/", openapi.Handler())
	err = gwmux.HandlePath(
		"GET",
		"/openapi/**",
		func(w http.ResponseWriter, req *http.Request, pathParams map[string]string) {
			oaHandler.ServeHTTP(w, req)
		},
	)
	if err != nil {
		return nil, cerrors.Errorf("failed to register openapi handler: %w", err)
	}

	uiHandler, err := ui.Handler()
	if err != nil {
		return nil, cerrors.Errorf("failed to set up ui handler: %w", err)
	}

	uiHandler = http.StripPrefix("/ui", uiHandler)

	err = gwmux.HandlePath(
		"GET",
		"/ui/**",
		func(w http.ResponseWriter, req *http.Request, pathParams map[string]string) {
			uiHandler.ServeHTTP(w, req)
		},
	)
	if err != nil {
		return nil, cerrors.Errorf("failed to register ui handler: %w", err)
	}

	err = gwmux.HandlePath(
		"GET",
		"/",
		func(w http.ResponseWriter, req *http.Request, pathParams map[string]string) {
			http.Redirect(w, req, "/ui", http.StatusFound)
		},
	)

	if err != nil {
		return nil, cerrors.Errorf("failed to register redirect handler: %w", err)
	}

	metricsHandler := r.newHTTPMetricsHandler()
	err = gwmux.HandlePath(
		"GET",
		"/metrics",
		func(w http.ResponseWriter, req *http.Request, pathParams map[string]string) {
			metricsHandler.ServeHTTP(w, req)
		},
	)
	if err != nil {
		return nil, cerrors.Errorf("failed to register metrics handler: %w", err)
	}

	return r.serveHTTP(ctx, t, &http.Server{
		Addr: r.Config.HTTP.Address,
		Handler: grpcutil.WithDefaultGatewayMiddleware(
			r.logger, allowCORS(gwmux, "http://localhost:4200"),
		),
	})
}

func preflightHandler(w http.ResponseWriter) {
	headers := []string{"Content-Type", "Accept"}
	w.Header().Set("Access-Control-Allow-Headers", strings.Join(headers, ","))
	methods := []string{"GET", "HEAD", "POST", "PUT", "DELETE"}
	w.Header().Set("Access-Control-Allow-Methods", strings.Join(methods, ","))
}

// allowCORS allows Cross Origin Resource Sharing from any origin.
// Don't do this without consideration in production systems.
func allowCORS(h http.Handler, origin string) http.Handler {
	return http.HandlerFunc(func(w http.ResponseWriter, r *http.Request) {
		if r.Header.Get("Origin") == origin {
			w.Header().Set("Access-Control-Allow-Origin", origin)
			if r.Method == "OPTIONS" && r.Header.Get("Access-Control-Request-Method") != "" {
				preflightHandler(w)
				return
			}
		}
		h.ServeHTTP(w, r)
	})
}

func (r *Runtime) serveGRPC(
	ctx context.Context,
	t *tomb.Tomb,
	srv *grpc.Server,
) (net.Addr, error) {
	ln, err := net.Listen("tcp", r.Config.GRPC.Address)
	if err != nil {
		return nil, cerrors.Errorf("failed to listen on address %q: %w", r.Config.GRPC.Address, err)
	}

	t.Go(func() error {
		return srv.Serve(ln)
	})
	t.Go(func() error {
		<-t.Dying()
		gracefullyStopped := make(chan struct{})
		go func() {
			defer close(gracefullyStopped)
			srv.GracefulStop()
		}()

		select {
		case <-gracefullyStopped:
			return nil // server stopped as expected
		case <-time.After(exitTimeout):
			return cerrors.Errorf("timeout %v exceeded while closing grpc server", exitTimeout)
		}
	})

	r.logger.Info(ctx).Str(log.ServerAddressField, ln.Addr().String()).Msg("grpc server started")
	return ln.Addr(), nil
}

func (r *Runtime) serveHTTP(
	ctx context.Context,
	t *tomb.Tomb,
	srv *http.Server,
) (net.Addr, error) {
	ln, err := net.Listen("tcp", srv.Addr)
	if err != nil {
		return nil, cerrors.Errorf("failed to listen on address %q: %w", r.Config.GRPC.Address, err)
	}

	t.Go(func() error {
		err := srv.Serve(ln)
		if err != nil {
			if err == http.ErrServerClosed {
				// ignore expected close
				return nil
			}
			return cerrors.Errorf("http server listening on %q stopped with error: %w", ln.Addr(), err)
		}
		return nil
	})
	t.Go(func() error {
		<-t.Dying()
		// start server shutdown with a timeout, use fresh context
		ctx, cancel := context.WithTimeout(context.Background(), exitTimeout)
		defer cancel()
		return srv.Shutdown(ctx)
	})

	r.logger.Info(ctx).Str(log.ServerAddressField, ln.Addr().String()).Msg("http server started")
	return ln.Addr(), nil
}<|MERGE_RESOLUTION|>--- conflicted
+++ resolved
@@ -58,11 +58,7 @@
 	"google.golang.org/grpc/stats"
 	"gopkg.in/tomb.v2"
 
-<<<<<<< HEAD
-	// NB: anonymous import triggers transform registry creation
-=======
 	// NB: anonymous import triggers processor registry creation
->>>>>>> 20cd1e5f
 	_ "github.com/conduitio/conduit/pkg/processor/procbuiltin"
 	_ "github.com/conduitio/conduit/pkg/processor/procjs"
 )
