--- conflicted
+++ resolved
@@ -82,18 +82,14 @@
 }
 
 func (t *SourceTask) Do(ctx context.Context, b *Batch) error {
-	// start := time.Now()
+	start := time.Now()
 
 	recs, err := t.source.Read(ctx)
 	if err != nil {
 		return cerrors.Errorf("failed to read from source: %w", err)
 	}
 
-<<<<<<< HEAD
-	// t.observeMetrics(recs, start)
-=======
 	t.metrics.Observe(recs, start)
->>>>>>> 7775e21b
 
 	// Overwrite the batch with the new records.
 	*b = *NewBatch(recs)
