// Copyright © 2022 Meroxa, Inc.
//
// Licensed under the Apache License, Version 2.0 (the "License");
// you may not use this file except in compliance with the License.
// You may obtain a copy of the License at
//
//     http://www.apache.org/licenses/LICENSE-2.0
//
// Unless required by applicable law or agreed to in writing, software
// distributed under the License is distributed on an "AS IS" BASIS,
// WITHOUT WARRANTIES OR CONDITIONS OF ANY KIND, either express or implied.
// See the License for the specific language governing permissions and
// limitations under the License.

<<<<<<< HEAD
//go:generate mockgen -destination=mock/processor_registry.go -package=mock -mock_names=PluginRegistry=PluginRegistry . PluginRegistry
=======
//go:generate mockgen -destination=mock/plugin_service.go -package=mock -mock_names=PluginService=PluginService . PluginService
>>>>>>> 4cf9959f

package processor

import (
	"context"
	"time"

	sdk "github.com/conduitio/conduit-processor-sdk"
	"github.com/conduitio/conduit/pkg/foundation/cerrors"
	"github.com/conduitio/conduit/pkg/foundation/database"
	"github.com/conduitio/conduit/pkg/foundation/log"
	"github.com/conduitio/conduit/pkg/foundation/metrics/measure"
)

<<<<<<< HEAD
type PluginRegistry interface {
	Get(ctx context.Context, pluginName string, id string) (sdk.Processor, error)
=======
type PluginService interface {
	NewProcessor(ctx context.Context, pluginName string, id string) (sdk.Processor, error)
>>>>>>> 4cf9959f
}

type Service struct {
	logger log.CtxLogger

<<<<<<< HEAD
	registry  PluginRegistry
=======
	registry  PluginService
>>>>>>> 4cf9959f
	instances map[string]*Instance
	store     *Store
}

<<<<<<< HEAD
// NewService creates a new processor service.
func NewService(logger log.CtxLogger, db database.DB, registry PluginRegistry) *Service {
=======
// NewService creates a new processor plugin service.
func NewService(logger log.CtxLogger, db database.DB, registry PluginService) *Service {
>>>>>>> 4cf9959f
	return &Service{
		logger:    logger.WithComponent("processor.Service"),
		registry:  registry,
		instances: make(map[string]*Instance),
		store:     NewStore(db),
	}
}

// Init fetches instances from the store.
func (s *Service) Init(ctx context.Context) error {
	s.logger.Debug(ctx).Msg("initializing processors")
	instances, err := s.store.GetAll(ctx)
	if err != nil {
		return cerrors.Errorf("could not retrieve processor instances from store: %w", err)
	}

	s.instances = instances
	s.logger.Info(ctx).Int("count", len(s.instances)).Msg("processors initialized")

	for _, i := range instances {
		i.init(s.logger)
		measure.ProcessorsGauge.WithValues(i.Plugin).Inc()
	}

	return nil
}

func (s *Service) Check(ctx context.Context) error {
	return s.store.db.Ping(ctx)
}

// List returns all processors in the Service.
func (s *Service) List(_ context.Context) map[string]*Instance {
	// make a copy of the map
	tmp := make(map[string]*Instance, len(s.instances))
	for k, v := range s.instances {
		tmp[k] = v
	}
	return tmp
}

// Get will return a single processor or an error.
func (s *Service) Get(_ context.Context, id string) (*Instance, error) {
	ins, ok := s.instances[id]
	if !ok {
		return nil, cerrors.Errorf("%w (ID: %s)", ErrInstanceNotFound, id)
	}
	return ins, nil
}

func (s *Service) MakeRunnableProcessor(ctx context.Context, i *Instance) (*RunnableProcessor, error) {
	if i.running {
		return nil, ErrProcessorRunning
	}

<<<<<<< HEAD
	p, err := s.registry.Get(ctx, i.Plugin, i.ID)
=======
	p, err := s.registry.NewProcessor(ctx, i.Plugin, i.ID)
>>>>>>> 4cf9959f
	if err != nil {
		return nil, err
	}

	i.running = true
	return newRunnableProcessor(p, i), nil
}

// Create will create a new processor instance.
func (s *Service) Create(
	ctx context.Context,
	id string,
	plugin string,
	parent Parent,
	cfg Config,
	pt ProvisionType,
	cond string,
) (*Instance, error) {
	if cfg.Workers < 0 {
		return nil, cerrors.New("processor workers can't be negative")
	}
	if cfg.Workers == 0 {
		cfg.Workers = 1
	}

	// check if the processor plugin exists
<<<<<<< HEAD
	p, err := s.registry.Get(ctx, plugin, id)
=======
	p, err := s.registry.NewProcessor(ctx, plugin, id)
>>>>>>> 4cf9959f
	if err != nil {
		return nil, cerrors.Errorf("could not get processor: %w", err)
	}
	err = p.Teardown(ctx)
	if err != nil {
		s.logger.Warn(ctx).Err(err).Msg("processor teardown failed")
	}

	now := time.Now()
	instance := &Instance{
		ID:            id,
		UpdatedAt:     now,
		CreatedAt:     now,
		ProvisionedBy: pt,
		Plugin:        plugin,
		Parent:        parent,
		Config:        cfg,
		Condition:     cond,
	}
	instance.init(s.logger)

	// persist instance
	err = s.store.Set(ctx, instance.ID, instance)
	if err != nil {
		return nil, err
	}

	s.instances[instance.ID] = instance
	measure.ProcessorsGauge.WithValues(plugin).Inc()

	return instance, nil
}

// Update will update a processor instance config.
func (s *Service) Update(ctx context.Context, id string, cfg Config) (*Instance, error) {
	instance, err := s.Get(ctx, id)
	if err != nil {
		return nil, err
	}

	if instance.running {
		return nil, cerrors.Errorf("could not update processor instance (ID: %s): %w", id, ErrProcessorRunning)
	}

	instance.Config = cfg
	instance.UpdatedAt = time.Now()

	// persist instance
	err = s.store.Set(ctx, instance.ID, instance)
	if err != nil {
		return nil, err
	}

	return instance, nil
}

// Delete removes a processor from the Service.
func (s *Service) Delete(ctx context.Context, id string) error {
	// make sure the processor exists
	instance, err := s.Get(ctx, id)
	if err != nil {
		return err
	}

	if instance.running {
		return cerrors.Errorf("could not delete processor instance (ID: %s): %w", id, ErrProcessorRunning)
	}

	err = s.store.Delete(ctx, id)
	if err != nil {
		return cerrors.Errorf("could not delete processor instance from store: %w", err)
	}
	delete(s.instances, id)
	instance.Close()
	measure.ProcessorsGauge.WithValues(instance.Plugin).Dec()

	return nil
}<|MERGE_RESOLUTION|>--- conflicted
+++ resolved
@@ -12,11 +12,7 @@
 // See the License for the specific language governing permissions and
 // limitations under the License.
 
-<<<<<<< HEAD
-//go:generate mockgen -destination=mock/processor_registry.go -package=mock -mock_names=PluginRegistry=PluginRegistry . PluginRegistry
-=======
 //go:generate mockgen -destination=mock/plugin_service.go -package=mock -mock_names=PluginService=PluginService . PluginService
->>>>>>> 4cf9959f
 
 package processor
 
@@ -31,34 +27,20 @@
 	"github.com/conduitio/conduit/pkg/foundation/metrics/measure"
 )
 
-<<<<<<< HEAD
-type PluginRegistry interface {
-	Get(ctx context.Context, pluginName string, id string) (sdk.Processor, error)
-=======
 type PluginService interface {
 	NewProcessor(ctx context.Context, pluginName string, id string) (sdk.Processor, error)
->>>>>>> 4cf9959f
 }
 
 type Service struct {
 	logger log.CtxLogger
 
-<<<<<<< HEAD
-	registry  PluginRegistry
-=======
 	registry  PluginService
->>>>>>> 4cf9959f
 	instances map[string]*Instance
 	store     *Store
 }
 
-<<<<<<< HEAD
-// NewService creates a new processor service.
-func NewService(logger log.CtxLogger, db database.DB, registry PluginRegistry) *Service {
-=======
 // NewService creates a new processor plugin service.
 func NewService(logger log.CtxLogger, db database.DB, registry PluginService) *Service {
->>>>>>> 4cf9959f
 	return &Service{
 		logger:    logger.WithComponent("processor.Service"),
 		registry:  registry,
@@ -114,11 +96,7 @@
 		return nil, ErrProcessorRunning
 	}
 
-<<<<<<< HEAD
-	p, err := s.registry.Get(ctx, i.Plugin, i.ID)
-=======
 	p, err := s.registry.NewProcessor(ctx, i.Plugin, i.ID)
->>>>>>> 4cf9959f
 	if err != nil {
 		return nil, err
 	}
@@ -145,11 +123,7 @@
 	}
 
 	// check if the processor plugin exists
-<<<<<<< HEAD
-	p, err := s.registry.Get(ctx, plugin, id)
-=======
 	p, err := s.registry.NewProcessor(ctx, plugin, id)
->>>>>>> 4cf9959f
 	if err != nil {
 		return nil, cerrors.Errorf("could not get processor: %w", err)
 	}
