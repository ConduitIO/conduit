name: buf

on:
  push:
    branches:
      - main
    paths:
      - 'proto/**'
  pull_request:
    paths:
      - 'proto/**'

jobs:
  validate:
    runs-on: ubuntu-latest
    steps:
      - uses: actions/checkout@v4
<<<<<<< HEAD
      - uses: bufbuild/buf-action@v1
=======
      - uses: bufbuild/buf-setup-action@v1
        with:
          buf_api_token: ${{ secrets.BUF_TOKEN }}
      - uses: bufbuild/buf-lint-action@v1
>>>>>>> 4d0225a7
        with:
          buf_token: ${{ secrets.BUF_TOKEN }}
          input: 'proto'
<<<<<<< HEAD
          breaking_against: '${{ github.event.repository.clone_url }}.git#branch=origin/main,subdir=proto'
=======

      # We need to fetch main, so we can compare breaking changes against whatever is in main right now.
      - name: Fetch origin/main
        run: git fetch --no-tags --prune --depth=1 origin +refs/heads/main:refs/remotes/origin/main

      - uses: bufbuild/buf-breaking-action@v1
        with:
          buf_token: ${{ secrets.BUF_TOKEN }}
          input: 'proto'
          against: '.git#branch=origin/main,subdir=proto'
>>>>>>> 4d0225a7

  # Push buf module to the buf schema registry, but only if the validate action succeeded and if the action is running
  # on branch main.
  push:
    runs-on: ubuntu-latest
    needs: validate
    if: ${{ github.ref == 'refs/heads/main' }}
    steps:
      - uses: actions/checkout@v4
<<<<<<< HEAD
      - uses: bufbuild/buf-action@v1
        with:
          input: 'proto'
          token: ${{ secrets.BUF_TOKEN }}
=======
      - uses: bufbuild/buf-setup-action@v1
        with:
          buf_token: ${{ secrets.BUF_TOKEN }}
      - uses: bufbuild/buf-push-action@v1
        with:
          input: 'proto'
          buf_token: ${{ secrets.BUF_TOKEN }}
>>>>>>> 4d0225a7
<|MERGE_RESOLUTION|>--- conflicted
+++ resolved
@@ -15,31 +15,11 @@
     runs-on: ubuntu-latest
     steps:
       - uses: actions/checkout@v4
-<<<<<<< HEAD
       - uses: bufbuild/buf-action@v1
-=======
-      - uses: bufbuild/buf-setup-action@v1
         with:
-          buf_api_token: ${{ secrets.BUF_TOKEN }}
-      - uses: bufbuild/buf-lint-action@v1
->>>>>>> 4d0225a7
-        with:
-          buf_token: ${{ secrets.BUF_TOKEN }}
+          token: ${{ secrets.BUF_TOKEN }}
           input: 'proto'
-<<<<<<< HEAD
           breaking_against: '${{ github.event.repository.clone_url }}.git#branch=origin/main,subdir=proto'
-=======
-
-      # We need to fetch main, so we can compare breaking changes against whatever is in main right now.
-      - name: Fetch origin/main
-        run: git fetch --no-tags --prune --depth=1 origin +refs/heads/main:refs/remotes/origin/main
-
-      - uses: bufbuild/buf-breaking-action@v1
-        with:
-          buf_token: ${{ secrets.BUF_TOKEN }}
-          input: 'proto'
-          against: '.git#branch=origin/main,subdir=proto'
->>>>>>> 4d0225a7
 
   # Push buf module to the buf schema registry, but only if the validate action succeeded and if the action is running
   # on branch main.
@@ -49,17 +29,7 @@
     if: ${{ github.ref == 'refs/heads/main' }}
     steps:
       - uses: actions/checkout@v4
-<<<<<<< HEAD
       - uses: bufbuild/buf-action@v1
         with:
-          input: 'proto'
           token: ${{ secrets.BUF_TOKEN }}
-=======
-      - uses: bufbuild/buf-setup-action@v1
-        with:
-          buf_token: ${{ secrets.BUF_TOKEN }}
-      - uses: bufbuild/buf-push-action@v1
-        with:
-          input: 'proto'
-          buf_token: ${{ secrets.BUF_TOKEN }}
->>>>>>> 4d0225a7
+          input: 'proto'