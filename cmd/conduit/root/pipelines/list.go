// Copyright © 2025 Meroxa, Inc.
//
// Licensed under the Apache License, Version 2.0 (the "License");
// you may not use this file except in compliance with the License.
// You may obtain a copy of the License at
//
//     http://www.apache.org/licenses/LICENSE-2.0
//
// Unless required by applicable law or agreed to in writing, software
// distributed under the License is distributed on an "AS IS" BASIS,
// WITHOUT WARRANTIES OR CONDITIONS OF ANY KIND, either express or implied.
// See the License for the specific language governing permissions and
// limitations under the License.

package pipelines

import (
	"context"
	"fmt"

	"github.com/alexeyco/simpletable"
	"github.com/conduitio/conduit/cmd/conduit/api"
	"github.com/conduitio/conduit/cmd/conduit/cecdysis"
	apiv1 "github.com/conduitio/conduit/proto/api/v1"
	"github.com/conduitio/ecdysis"
)

var (
	_ cecdysis.CommandWithExecuteWithClient = (*ListCommand)(nil)
	_ ecdysis.CommandWithAliases            = (*ListCommand)(nil)
	_ ecdysis.CommandWithDocs               = (*ListCommand)(nil)
)

type ListCommand struct{}

func (c *ListCommand) Docs() ecdysis.Docs {
	return ecdysis.Docs{
		Short: "List existing Conduit pipelines",
		Long: `This command requires Conduit to be already running since it will list all pipelines registered 
by Conduit. This will depend on the configured pipelines directory, which by default is /pipelines; however, it could 
be configured via --pipelines.path at the time of running Conduit.`,
		Example: "conduit pipelines list\nconduit pipelines ls",
	}
}

func (c *ListCommand) Aliases() []string { return []string{"ls"} }

func (c *ListCommand) Usage() string { return "list" }

func (c *ListCommand) ExecuteWithClient(ctx context.Context, client *api.Client) error {
	resp, err := client.PipelineServiceClient.ListPipelines(ctx, &apiv1.ListPipelinesRequest{})
	if err != nil {
		return fmt.Errorf("failed to list pipelines: %w", err)
	}

	displayPipelines(resp.Pipelines)

	return nil
}

func displayPipelines(pipelines []*apiv1.Pipeline) {
	if len(pipelines) == 0 {
		return
	}

	table := simpletable.New()

	table.Header = &simpletable.Header{
		Cells: []*simpletable.Cell{
			{Align: simpletable.AlignCenter, Text: "ID"},
			{Align: simpletable.AlignCenter, Text: "STATE"},
			{Align: simpletable.AlignCenter, Text: "CREATED"},
			{Align: simpletable.AlignCenter, Text: "LAST_UPDATED"},
		},
	}

	for _, p := range pipelines {
		r := []*simpletable.Cell{
<<<<<<< HEAD
			{Align: simpletable.AlignRight, Text: p.Id},
			{Align: simpletable.AlignLeft, Text: getPipelineStatus(p)},
			{Align: simpletable.AlignLeft, Text: printTime(p.CreatedAt)},
			{Align: simpletable.AlignLeft, Text: printTime(p.UpdatedAt)},
=======
			{Align: simpletable.AlignLeft, Text: p.Id},
			{Align: simpletable.AlignLeft, Text: p.State.Status.String()},
			{Align: simpletable.AlignLeft, Text: p.CreatedAt.AsTime().String()},
			{Align: simpletable.AlignLeft, Text: p.UpdatedAt.AsTime().String()},
>>>>>>> c210fe40
		}

		table.Body.Cells = append(table.Body.Cells, r)
	}
	table.SetStyle(simpletable.StyleCompact)
	fmt.Println(table.String())
}<|MERGE_RESOLUTION|>--- conflicted
+++ resolved
@@ -76,17 +76,10 @@
 
 	for _, p := range pipelines {
 		r := []*simpletable.Cell{
-<<<<<<< HEAD
 			{Align: simpletable.AlignRight, Text: p.Id},
 			{Align: simpletable.AlignLeft, Text: getPipelineStatus(p)},
 			{Align: simpletable.AlignLeft, Text: printTime(p.CreatedAt)},
 			{Align: simpletable.AlignLeft, Text: printTime(p.UpdatedAt)},
-=======
-			{Align: simpletable.AlignLeft, Text: p.Id},
-			{Align: simpletable.AlignLeft, Text: p.State.Status.String()},
-			{Align: simpletable.AlignLeft, Text: p.CreatedAt.AsTime().String()},
-			{Align: simpletable.AlignLeft, Text: p.UpdatedAt.AsTime().String()},
->>>>>>> c210fe40
 		}
 
 		table.Body.Cells = append(table.Body.Cells, r)
