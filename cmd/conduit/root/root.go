--- conflicted
+++ resolved
@@ -84,11 +84,8 @@
 		&initialize.InitCommand{Cfg: &runCmd.Cfg},
 		&version.VersionCommand{},
 		&pipelines.PipelinesCommand{},
-<<<<<<< HEAD
 		&processors.ProcessorsCommand{},
-=======
 		&connectors.ConnectorsCommand{},
->>>>>>> 0f0e5dbe
 		&connectorplugins.ConnectorPluginsCommand{},
 		runCmd,
 	}
