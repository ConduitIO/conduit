// Copyright © 2025 Meroxa, Inc.
//
// Licensed under the Apache License, Version 2.0 (the "License");
// you may not use this file except in compliance with the License.
// You may obtain a copy of the License at
//
//     http://www.apache.org/licenses/LICENSE-2.0
//
// Unless required by applicable law or agreed to in writing, software
// distributed under the License is distributed on an "AS IS" BASIS,
// WITHOUT WARRANTIES OR CONDITIONS OF ANY KIND, either express or implied.
// See the License for the specific language governing permissions and
// limitations under the License.

package api

import (
	"context"
	"fmt"

	apiv1 "github.com/conduitio/conduit/proto/api/v1"
	"google.golang.org/grpc"
	"google.golang.org/grpc/credentials/insecure"
	healthgrpc "google.golang.org/grpc/health/grpc_health_v1"
)

type Client struct {
	conn *grpc.ClientConn
	apiv1.PipelineServiceClient
<<<<<<< HEAD
	apiv1.ProcessorServiceClient
=======
	apiv1.ConnectorServiceClient
>>>>>>> 8c8e3b7e
	healthgrpc.HealthClient
}

func NewClient(ctx context.Context, address string) (*Client, error) {
	conn, err := grpc.NewClient(
		address,
		grpc.WithTransportCredentials(insecure.NewCredentials()),
	)
	if err != nil {
		return nil, fmt.Errorf("failed to create gRPC client: %w", err)
	}

	client := &Client{
		conn:                   conn,
		PipelineServiceClient:  apiv1.NewPipelineServiceClient(conn),
<<<<<<< HEAD
		ProcessorServiceClient: apiv1.NewProcessorServiceClient(conn),
=======
		ConnectorServiceClient: apiv1.NewConnectorServiceClient(conn),
>>>>>>> 8c8e3b7e
		HealthClient:           healthgrpc.NewHealthClient(conn),
	}

	if err := client.CheckHealth(ctx, address); err != nil {
		client.Close()
		return nil, err
	}

	return client, nil
}

func (c *Client) CheckHealth(ctx context.Context, address string) error {
	healthResp, err := c.HealthClient.Check(ctx, &healthgrpc.HealthCheckRequest{})
	if err != nil || healthResp.Status != healthgrpc.HealthCheckResponse_SERVING {
		return fmt.Errorf("we couldn't connect to Conduit at the configured address %q\n"+
			"Please execute `conduit run` to start it.\nTo check the current configured `api.grpc.address`, run `conduit config`\n\n"+
			"Error details: %v", address, err)
	}
	return nil
}

func (c *Client) Close() error {
	return c.conn.Close()
}<|MERGE_RESOLUTION|>--- conflicted
+++ resolved
@@ -27,11 +27,8 @@
 type Client struct {
 	conn *grpc.ClientConn
 	apiv1.PipelineServiceClient
-<<<<<<< HEAD
 	apiv1.ProcessorServiceClient
-=======
 	apiv1.ConnectorServiceClient
->>>>>>> 8c8e3b7e
 	healthgrpc.HealthClient
 }
 
@@ -47,11 +44,8 @@
 	client := &Client{
 		conn:                   conn,
 		PipelineServiceClient:  apiv1.NewPipelineServiceClient(conn),
-<<<<<<< HEAD
 		ProcessorServiceClient: apiv1.NewProcessorServiceClient(conn),
-=======
 		ConnectorServiceClient: apiv1.NewConnectorServiceClient(conn),
->>>>>>> 8c8e3b7e
 		HealthClient:           healthgrpc.NewHealthClient(conn),
 	}
 
