// Copyright © 2025 Meroxa, Inc.
//
// Licensed under the Apache License, Version 2.0 (the "License");
// you may not use this file except in compliance with the License.
// You may obtain a copy of the License at
//
//     http://www.apache.org/licenses/LICENSE-2.0
//
// Unless required by applicable law or agreed to in writing, software
// distributed under the License is distributed on an "AS IS" BASIS,
// WITHOUT WARRANTIES OR CONDITIONS OF ANY KIND, either express or implied.
// See the License for the specific language governing permissions and
// limitations under the License.

package api

import (
	"context"
	"fmt"

	apiv1 "github.com/conduitio/conduit/proto/api/v1"
	"google.golang.org/grpc"
	"google.golang.org/grpc/credentials/insecure"
	healthgrpc "google.golang.org/grpc/health/grpc_health_v1"
)

type Client struct {
	conn *grpc.ClientConn
	apiv1.PipelineServiceClient
<<<<<<< HEAD
=======
	apiv1.ProcessorServiceClient
>>>>>>> c210fe40
	apiv1.ConnectorServiceClient
	healthgrpc.HealthClient
}

func NewClient(ctx context.Context, address string) (*Client, error) {
	conn, err := grpc.NewClient(
		address,
		grpc.WithTransportCredentials(insecure.NewCredentials()),
	)
	if err != nil {
		return nil, fmt.Errorf("failed to create gRPC client: %w", err)
	}

	client := &Client{
		conn:                   conn,
		PipelineServiceClient:  apiv1.NewPipelineServiceClient(conn),
<<<<<<< HEAD
=======
		ProcessorServiceClient: apiv1.NewProcessorServiceClient(conn),
>>>>>>> c210fe40
		ConnectorServiceClient: apiv1.NewConnectorServiceClient(conn),
		HealthClient:           healthgrpc.NewHealthClient(conn),
	}

	if err := client.CheckHealth(ctx, address); err != nil {
		client.Close()
		return nil, err
	}

	return client, nil
}

func (c *Client) CheckHealth(ctx context.Context, address string) error {
	healthResp, err := c.HealthClient.Check(ctx, &healthgrpc.HealthCheckRequest{})
	if err != nil || healthResp.Status != healthgrpc.HealthCheckResponse_SERVING {
		return fmt.Errorf("we couldn't connect to Conduit at the configured address %q\n"+
			"Please execute `conduit run` to start it.\nTo check the current configured `api.grpc.address`, run `conduit config`\n\n"+
			"Error details: %v", address, err)
	}
	return nil
}

func (c *Client) Close() error {
	return c.conn.Close()
}<|MERGE_RESOLUTION|>--- conflicted
+++ resolved
@@ -27,10 +27,7 @@
 type Client struct {
 	conn *grpc.ClientConn
 	apiv1.PipelineServiceClient
-<<<<<<< HEAD
-=======
 	apiv1.ProcessorServiceClient
->>>>>>> c210fe40
 	apiv1.ConnectorServiceClient
 	healthgrpc.HealthClient
 }
@@ -47,10 +44,7 @@
 	client := &Client{
 		conn:                   conn,
 		PipelineServiceClient:  apiv1.NewPipelineServiceClient(conn),
-<<<<<<< HEAD
-=======
 		ProcessorServiceClient: apiv1.NewProcessorServiceClient(conn),
->>>>>>> c210fe40
 		ConnectorServiceClient: apiv1.NewConnectorServiceClient(conn),
 		HealthClient:           healthgrpc.NewHealthClient(conn),
 	}
