--- conflicted
+++ resolved
@@ -196,7 +196,6 @@
 	return result.String()
 }
 
-<<<<<<< HEAD
 // ProcessorParentToString returns a human-readable string from a processor parent type
 func ProcessorParentToString(processorParentType apiv1.Processor_Parent_Type) string {
 	switch processorParentType {
@@ -205,7 +204,12 @@
 	case apiv1.Processor_Parent_TYPE_PIPELINE:
 		return "pipeline"
 	case apiv1.Processor_Parent_TYPE_UNSPECIFIED:
-=======
+		return "unspecified"
+	default:
+		return "unknown"
+	}
+}
+
 // ConnectorTypeToString returns a human-readable string from a connector type
 func ConnectorTypeToString(connectorType apiv1.Connector_Type) string {
 	switch connectorType {
@@ -214,9 +218,8 @@
 	case apiv1.Connector_TYPE_DESTINATION:
 		return "destination"
 	case apiv1.Connector_TYPE_UNSPECIFIED:
->>>>>>> d60e671c
 		return "unspecified"
 	default:
 		return "unknown"
 	}
-}+}
