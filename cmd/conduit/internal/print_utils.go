// Copyright © 2025 Meroxa, Inc.
//
// Licensed under the Apache License, Version 2.0 (the "License");
// you may not use this file except in compliance with the License.
// You may obtain a copy of the License at
//
//     http://www.apache.org/licenses/LICENSE-2.0
//
// Unless required by applicable law or agreed to in writing, software
// distributed under the License is distributed on an "AS IS" BASIS,
// WITHOUT WARRANTIES OR CONDITIONS OF ANY KIND, either express or implied.
// See the License for the specific language governing permissions and
// limitations under the License.

package internal

import (
	"fmt"
	"strings"

	"github.com/alexeyco/simpletable"
	configv1 "github.com/conduitio/conduit-commons/proto/config/v1"
	apiv1 "github.com/conduitio/conduit/proto/api/v1"
	"google.golang.org/protobuf/types/known/timestamppb"
)

// Indentation returns a string with the number of spaces equal to the level
func Indentation(level int) string {
	return strings.Repeat("  ", level)
}

// PrintStatusFromProtoString returns a human-readable status from a proto status
func PrintStatusFromProtoString(protoStatus string) string {
	return PrettyProtoEnum("STATUS_", protoStatus)
}

// PrettyProtoEnum returns a human-readable string from a proto enum
func PrettyProtoEnum(prefix, protoEnum string) string {
	return strings.ToLower(
		strings.TrimPrefix(protoEnum, prefix),
	)
}

// PrintTime returns a human-readable time from a timestamp
func PrintTime(ts *timestamppb.Timestamp) string {
	return ts.AsTime().Format("2006-01-02T15:04:05Z")
}

// IsEmpty checks if a string is empty
func IsEmpty(s string) bool {
	return strings.TrimSpace(s) == ""
}

// DisplayProcessors prints the processors in a human-readable format
func DisplayProcessors(processors []*apiv1.Processor, indent int) {
	if len(processors) == 0 {
		return
	}

	fmt.Printf("%sProcessors:\n", Indentation(indent))

	for _, p := range processors {
		fmt.Printf("%s- ID: %s\n", Indentation(indent+1), p.Id)
		fmt.Printf("%sPlugin: %s\n", Indentation(indent+2), p.Plugin)

		if !IsEmpty(p.Condition) {
			fmt.Printf("%sCondition: %s\n", Indentation(indent+2), p.Condition)
		}

		fmt.Printf("%sConfig:\n", Indentation(indent+2))
		for name, value := range p.Config.Settings {
			fmt.Printf("%s%s: %s\n", Indentation(indent+3), name, value)
		}
		fmt.Printf("%sWorkers: %d\n", Indentation(indent+3), p.Config.Workers)

		fmt.Printf("%sCreated At: %s\n", Indentation(indent+2), PrintTime(p.CreatedAt))
		fmt.Printf("%sUpdated At: %s\n", Indentation(indent+2), PrintTime(p.UpdatedAt))
	}
}

// FormatLongString splits a string into multiple lines depending on the maxLineLength.
func FormatLongString(paragraph string, maxLineLength int) string {
	if len(paragraph) <= maxLineLength {
		return paragraph
	}

	var result strings.Builder
	var currentLine strings.Builder
	words := strings.Fields(paragraph)
	for _, word := range words {
		// check if adding the next word would exceed the line length
		if currentLine.Len()+len(word)+1 > maxLineLength {
			result.WriteString(currentLine.String() + "\n")
			currentLine.Reset()
		}
		if currentLine.Len() > 0 {
			currentLine.WriteString(" ")
		}
		currentLine.WriteString(word)
	}

	// add the last line if it's not empty
	if currentLine.Len() > 0 {
		result.WriteString(currentLine.String())
	}

	return result.String()
}

func DisplayConfigParams(cfg map[string]*configv1.Parameter) {
	table := simpletable.New()

	table.Header = &simpletable.Header{
		Cells: []*simpletable.Cell{
			{Align: simpletable.AlignCenter, Text: "NAME"},
			{Align: simpletable.AlignCenter, Text: "TYPE"},
			{Align: simpletable.AlignCenter, Text: "DESCRIPTION"},
			{Align: simpletable.AlignCenter, Text: "DEFAULT"},
			{Align: simpletable.AlignCenter, Text: "VALIDATIONS"},
		},
	}

	// create slices for ordered parameters, needed to keep the name
	var requiredParams, otherParams, sdkParams []struct {
		name  string
		param *configv1.Parameter
	}

	// separate parameters into three groups for ordering purposes
	for name, param := range cfg {
		switch {
		case strings.HasPrefix(name, "sdk"):
			sdkParams = append(sdkParams, struct {
				name  string
				param *configv1.Parameter
			}{name: name, param: param})
		case isRequired(param.Validations):
			requiredParams = append(requiredParams, struct {
				name  string
				param *configv1.Parameter
			}{name: name, param: param})
		default:
			otherParams = append(otherParams, struct {
				name  string
				param *configv1.Parameter
			}{name: name, param: param})
		}
	}

	// combine ordered parameters
	orderedParams := append(requiredParams, otherParams...) //nolint:gocritic // intentional
	orderedParams = append(orderedParams, sdkParams...)

	for _, item := range orderedParams {
		r := []*simpletable.Cell{
			{Align: simpletable.AlignLeft, Text: item.name},
			{Align: simpletable.AlignLeft, Text: formatType(item.param.GetType().String())},
			{Align: simpletable.AlignLeft, Text: FormatLongString(item.param.Description, 100)},
			{Align: simpletable.AlignLeft, Text: item.param.Default},
			{Align: simpletable.AlignLeft, Text: formatValidations(item.param.Validations)},
		}
		table.Body.Cells = append(table.Body.Cells, r)
	}

	table.SetStyle(simpletable.StyleDefault)
	fmt.Println(table.String())
}

func formatType(input string) string {
	return strings.TrimPrefix(strings.ToLower(input), "type_")
}

func isRequired(validations []*configv1.Validation) bool {
	for _, validation := range validations {
		if strings.ToUpper(validation.GetType().String()) == configv1.Validation_TYPE_REQUIRED.String() {
			return true
		}
	}
	return false
}

func formatValidations(v []*configv1.Validation) string {
	var result strings.Builder
	for _, validation := range v {
		if result.Len() > 0 {
			result.WriteString(", ")
		}
		formattedType := formatType(validation.GetType().String())
		value := validation.GetValue()
		if value == "" {
			result.WriteString(fmt.Sprintf("[%s]", formattedType))
		} else {
			result.WriteString(fmt.Sprintf("[%s=%s]", formattedType, value))
		}
	}
	return result.String()
}

<<<<<<< HEAD
// DisplayConnectorConfig prints the connector config in a human-readable format
func DisplayConnectorConfig(cfg *apiv1.Connector_Config, indentation int) {
	fmt.Printf("%sConfig:\n", Indentation(indentation))
	for name, value := range cfg.Settings {
		fmt.Printf("%s%s: %s\n", Indentation(indentation+1), name, value)
=======
// ConnectorTypeToString returns a human-readable string from a connector type
func ConnectorTypeToString(connectorType apiv1.Connector_Type) string {
	switch connectorType {
	case apiv1.Connector_TYPE_SOURCE:
		return "source"
	case apiv1.Connector_TYPE_DESTINATION:
		return "destination"
	case apiv1.Connector_TYPE_UNSPECIFIED:
		return "unspecified"
	default:
		return "unknown"
>>>>>>> d60e671c
	}
}<|MERGE_RESOLUTION|>--- conflicted
+++ resolved
@@ -196,13 +196,14 @@
 	return result.String()
 }
 
-<<<<<<< HEAD
 // DisplayConnectorConfig prints the connector config in a human-readable format
 func DisplayConnectorConfig(cfg *apiv1.Connector_Config, indentation int) {
 	fmt.Printf("%sConfig:\n", Indentation(indentation))
 	for name, value := range cfg.Settings {
 		fmt.Printf("%s%s: %s\n", Indentation(indentation+1), name, value)
-=======
+	}
+}
+
 // ConnectorTypeToString returns a human-readable string from a connector type
 func ConnectorTypeToString(connectorType apiv1.Connector_Type) string {
 	switch connectorType {
@@ -214,6 +215,5 @@
 		return "unspecified"
 	default:
 		return "unknown"
->>>>>>> d60e671c
-	}
-}+	}
+}
