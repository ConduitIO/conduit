run:
  timeout: 3m
  skip-dirs-use-default: false
  skip-dirs:
<<<<<<< HEAD
    - /examples/
    - /ui/.*
=======
    - ^examples/
    - ^ui/
    - ^pkg/plugin/processor/builtin/internal/diff # external code
>>>>>>> 97b0d1a3

linters-settings:
  depguard:
    rules:
      Main:
        deny:
          - pkg: errors
            desc: To accommodate for custom error creation and handling use Conduit's 'cerrors' package instead.
          - pkg: golang.org/x/xerrors
            desc: To accommodate for custom error creation and handling use Conduit's 'cerrors' package instead.
          - pkg: github.com/golang/mock
            desc: github.com/golang/mock is deprecated, use go.uber.org/mock instead
  gofmt:
    simplify: false
  govet:
    check-shadowing: false # TODO enable
  nolintlint:
    allow-unused: false # report any unused nolint directives
    require-explanation: true # require an explanation for nolint directives
    require-specific: true # require nolint directives to mention the specific linter being suppressed
  gocyclo:
    min-complexity: 20
  goconst:
    ignore-tests: true
  goheader:
    template-path: '.golangci.goheader.template'
    values:
      regexp:
        copyright-year: 20[2-9]\d
  revive:
    rules:
      - name: unused-parameter
        disabled: true

issues:
  exclude-rules:
    - path: '(.+)acceptance_testing\.go'
      linters:
        - stylecheck
      text: "ST1003: should not use underscores in Go names"
    # Exclude some linters from running on tests files.
    - path: _test\.go
      linters:
        - dogsled
        - gosec

linters:
  # please, do not use `enable-all`: it's deprecated and will be removed soon.
  # inverted configuration with `enable-all` and `disable` is not scalable during updates of golangci-lint
  disable-all: true
  enable:
    # We plan to enable all of the linters which are commented out.
    # However, we want to enable them one by one (so we don't have to fix many issues at once).
    - bodyclose
    - depguard
    - dogsled
    - durationcheck
    - errcheck
    - errname
    # - errorlint
    # - exhaustive
    # - exhaustivestruct
    - exportloopref
    # - forbidigo
    # - forcetypeassert
    # - funlen
    # - gochecknoinits
    - goconst
    - gocritic
    - gocyclo
    # - cyclop # not interested in package complexities at the moment
    # - godot
    - gofmt
    # - gofumpt
    - goheader
    - goimports
    - revive
    # - gomnd
    - gomoddirectives
    - gomodguard
    - goprintffuncname
    - gosec
    - gosimple
    - govet
    # - ifshort
    - ineffassign
    # - importas
    # - lll
    # - misspell
    - makezero
    # - nakedret
    # - nilerr
    # - nilnil
    # - nlreturn
    - noctx
    - nolintlint
    # - paralleltest
    - predeclared
    - rowserrcheck
    - staticcheck
    - stylecheck
    - sqlclosecheck
    # - tagliatelle
    # - tenv
    # - thelper
    # - tparallel
    - typecheck
    - unconvert
    # - unparam
    - unused
    - wastedassign
    - whitespace
  # - wrapcheck
  # - wsl

  # don't enable:
  # - asciicheck
  # - dupl
  # - gochecknoglobals
  # - gocognit
  # - godox
  # - goerr113
  # - maligned
  # - nestif
  # - prealloc
  # - testpackage
  # - wsl<|MERGE_RESOLUTION|>--- conflicted
+++ resolved
@@ -2,14 +2,9 @@
   timeout: 3m
   skip-dirs-use-default: false
   skip-dirs:
-<<<<<<< HEAD
-    - /examples/
-    - /ui/.*
-=======
     - ^examples/
     - ^ui/
     - ^pkg/plugin/processor/builtin/internal/diff # external code
->>>>>>> 97b0d1a3
 
 linters-settings:
   depguard:
